--- conflicted
+++ resolved
@@ -492,16 +492,10 @@
 /* Check for overrun in malloc'ed buffers by wrapping a header and trailer
    around each block.
 
-<<<<<<< HEAD
-   The header consists of 16 fixed bytes followed by
-   XMALLOC_OVERRUN_SIZE_SIZE bytes containing the original block size
-   in little-endian order.  The trailer consists of 16 fixed bytes.
-=======
    The header consists of XMALLOC_OVERRUN_CHECK_SIZE fixed bytes
    followed by XMALLOC_OVERRUN_SIZE_SIZE bytes containing the original
    block size in little-endian order.  The trailer consists of
    XMALLOC_OVERRUN_CHECK_SIZE fixed bytes.
->>>>>>> f701dc2a
 
    The header is used to detect whether this block has been allocated
    through these functions, as some low-level libc functions may
@@ -512,15 +506,6 @@
   (2 * XMALLOC_OVERRUN_CHECK_SIZE + XMALLOC_OVERRUN_SIZE_SIZE)
 
 /* Define XMALLOC_OVERRUN_SIZE_SIZE so that (1) it's large enough to
-<<<<<<< HEAD
-   hold a size_t value and (2) so that the header size is a multiple
-   of the alignment that Emacs needs.  */
-#define alignof(type) offsetof (struct { char c; type x; }, x)
-#define XMALLOC_BASE_ALIGNMENT \
-  max (max (alignof (double), alignof (long double)), alignof (intmax_t))
-#ifdef USE_LSB_TAG
-# define XMALLOC_HEADER_ALIGNMENT max (1 << GCTYPEBITS, XMALLOC_BASE_ALIGNMENT)
-=======
    hold a size_t value and (2) the header size is a multiple of the
    alignment that Emacs needs for C types and for USE_LSB_TAG.  */
 #define XMALLOC_BASE_ALIGNMENT				\
@@ -538,22 +523,14 @@
     ((a) % (b) == 0 ? (a) : (b) % (a) == 0 ? (b) : (a) * (b))
 # define XMALLOC_HEADER_ALIGNMENT \
     COMMON_MULTIPLE (1 << GCTYPEBITS, XMALLOC_BASE_ALIGNMENT)
->>>>>>> f701dc2a
 #else
 # define XMALLOC_HEADER_ALIGNMENT XMALLOC_BASE_ALIGNMENT
 #endif
 #define XMALLOC_OVERRUN_SIZE_SIZE				\
-<<<<<<< HEAD
-  (((XMALLOC_OVERRUN_CHECK_SIZE + sizeof (size_t)		\
-     + XMALLOC_HEADER_ALIGNMENT - 1)				\
-    / XMALLOC_HEADER_ALIGNMENT * XMALLOC_HEADER_ALIGNMENT)	\
-   - XMALLOC_OVERRUN_CHECK_SIZE)
-=======
    (((XMALLOC_OVERRUN_CHECK_SIZE + sizeof (size_t)		\
       + XMALLOC_HEADER_ALIGNMENT - 1)				\
      / XMALLOC_HEADER_ALIGNMENT * XMALLOC_HEADER_ALIGNMENT)	\
     - XMALLOC_OVERRUN_CHECK_SIZE)
->>>>>>> f701dc2a
 
 static char const xmalloc_overrun_check_header[XMALLOC_OVERRUN_CHECK_SIZE] =
   { '\x9a', '\x9b', '\xae', '\xaf',
