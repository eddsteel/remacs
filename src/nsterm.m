--- conflicted
+++ resolved
@@ -403,7 +403,13 @@
    ========================================================================== */
 
 void
-<<<<<<< HEAD
+ns_set_represented_filename (NSString* fstr, struct frame *f)
+{
+  represented_filename = [fstr retain];
+  represented_frame = f;
+}
+
+void
 ns_init_events (struct input_event* ev)
 {
   EVENT_INIT (*ev);
@@ -415,14 +421,6 @@
 {
   emacs_event = NULL;
 }
-=======
-ns_set_represented_filename (NSString* fstr, struct frame *f)
-{
-  represented_filename = [fstr retain];
-  represented_frame = f;
-}
-
->>>>>>> c1c2cee7
 
 static void
 hold_event (struct input_event *event)
