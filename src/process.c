/* Asynchronous subprocess control for GNU Emacs.

Copyright (C) 1985-1988, 1993-1996, 1998-1999, 2001-2016 Free Software
Foundation, Inc.

This file is part of GNU Emacs.

GNU Emacs is free software: you can redistribute it and/or modify
it under the terms of the GNU General Public License as published by
the Free Software Foundation, either version 3 of the License, or (at
your option) any later version.

GNU Emacs is distributed in the hope that it will be useful,
but WITHOUT ANY WARRANTY; without even the implied warranty of
MERCHANTABILITY or FITNESS FOR A PARTICULAR PURPOSE.  See the
GNU General Public License for more details.

You should have received a copy of the GNU General Public License
along with GNU Emacs.  If not, see <http://www.gnu.org/licenses/>.  */


#include <config.h>

#include <stdio.h>
#include <stdlib.h>
#include <errno.h>
#include <sys/types.h>		/* Some typedefs are used in sys/file.h.  */
#include <sys/file.h>
#include <sys/stat.h>
#include <unistd.h>
#include <fcntl.h>

#include "lisp.h"

/* Only MS-DOS does not define `subprocesses'.  */
#ifdef subprocesses

#include <sys/socket.h>
#include <netdb.h>
#include <netinet/in.h>
#include <arpa/inet.h>

#ifdef HAVE_SETRLIMIT
# include <sys/resource.h>

/* If NOFILE_LIMIT.rlim_cur is greater than FD_SETSIZE, then
   NOFILE_LIMIT is the initial limit on the number of open files,
   which should be restored in child processes.  */
static struct rlimit nofile_limit;
#endif

/* Are local (unix) sockets supported?  */
#if defined (HAVE_SYS_UN_H)
#if !defined (AF_LOCAL) && defined (AF_UNIX)
#define AF_LOCAL AF_UNIX
#endif
#ifdef AF_LOCAL
#define HAVE_LOCAL_SOCKETS
#include <sys/un.h>
#endif
#endif

#include <sys/ioctl.h>
#if defined (HAVE_NET_IF_H)
#include <net/if.h>
#endif /* HAVE_NET_IF_H */

#if defined (HAVE_IFADDRS_H)
/* Must be after net/if.h */
#include <ifaddrs.h>

/* We only use structs from this header when we use getifaddrs.  */
#if defined (HAVE_NET_IF_DL_H)
#include <net/if_dl.h>
#endif

#endif

#ifdef NEED_BSDTTY
#include <bsdtty.h>
#endif

#ifdef USG5_4
# include <sys/stream.h>
# include <sys/stropts.h>
#endif

#ifdef HAVE_UTIL_H
#include <util.h>
#endif

#ifdef HAVE_PTY_H
#include <pty.h>
#endif

#include <c-ctype.h>
#include <flexmember.h>
#include <sig2str.h>
#include <verify.h>

#endif	/* subprocesses */

#include "systime.h"
#include "systty.h"

#include "window.h"
#include "character.h"
#include "buffer.h"
#include "coding.h"
#include "process.h"
#include "frame.h"
#include "termopts.h"
#include "keyboard.h"
#include "blockinput.h"
#include "atimer.h"
#include "sysselect.h"
#include "syssignal.h"
#include "syswait.h"
#ifdef HAVE_GNUTLS
#include "gnutls.h"
#endif

#ifdef HAVE_WINDOW_SYSTEM
#include TERM_HEADER
#endif /* HAVE_WINDOW_SYSTEM */

#ifdef HAVE_GLIB
#include "xgselect.h"
#ifndef WINDOWSNT
#include <glib.h>
#endif
#endif

#if defined HAVE_GETADDRINFO_A || defined HAVE_GNUTLS
/* This is 0.1s in nanoseconds. */
#define ASYNC_RETRY_NSEC 100000000
#endif

#ifdef WINDOWSNT
extern int sys_select (int, fd_set *, fd_set *, fd_set *,
                       struct timespec *, sigset_t *);
#endif

/* Work around GCC 4.3.0 bug with strict overflow checking; see
   <http://gcc.gnu.org/bugzilla/show_bug.cgi?id=52904>.
   This bug appears to be fixed in GCC 5.1, so don't work around it there.  */
#if GNUC_PREREQ (4, 3, 0) && ! GNUC_PREREQ (5, 1, 0)
# pragma GCC diagnostic ignored "-Wstrict-overflow"
#endif

/* True if keyboard input is on hold, zero otherwise.  */

static bool kbd_is_on_hold;

/* Nonzero means don't run process sentinels.  This is used
   when exiting.  */
bool inhibit_sentinels;

#ifdef subprocesses

#ifndef SOCK_CLOEXEC
# define SOCK_CLOEXEC 0
#endif
#ifndef SOCK_NONBLOCK
# define SOCK_NONBLOCK 0
#endif

/* True if ERRNUM represents an error where the system call would
   block if a blocking variant were used.  */
static bool
would_block (int errnum)
{
#ifdef EWOULDBLOCK
  if (EWOULDBLOCK != EAGAIN && errnum == EWOULDBLOCK)
    return true;
#endif
  return errnum == EAGAIN;
}

#ifndef HAVE_ACCEPT4

/* Emulate GNU/Linux accept4 and socket well enough for this module.  */

static int
close_on_exec (int fd)
{
  if (0 <= fd)
    fcntl (fd, F_SETFD, FD_CLOEXEC);
  return fd;
}

# undef accept4
# define accept4(sockfd, addr, addrlen, flags) \
    process_accept4 (sockfd, addr, addrlen, flags)
static int
accept4 (int sockfd, struct sockaddr *addr, socklen_t *addrlen, int flags)
{
  return close_on_exec (accept (sockfd, addr, addrlen));
}

static int
process_socket (int domain, int type, int protocol)
{
  return close_on_exec (socket (domain, type, protocol));
}
# undef socket
# define socket(domain, type, protocol) process_socket (domain, type, protocol)
#endif

#define NETCONN_P(p) (EQ (XPROCESS (p)->type, Qnetwork))
#define NETCONN1_P(p) (EQ (p->type, Qnetwork))
#define SERIALCONN_P(p) (EQ (XPROCESS (p)->type, Qserial))
#define SERIALCONN1_P(p) (EQ (p->type, Qserial))
#define PIPECONN_P(p) (EQ (XPROCESS (p)->type, Qpipe))
#define PIPECONN1_P(p) (EQ (p->type, Qpipe))

/* Number of events of change of status of a process.  */
static EMACS_INT process_tick;
/* Number of events for which the user or sentinel has been notified.  */
static EMACS_INT update_tick;

/* Define DATAGRAM_SOCKETS if datagrams can be used safely on
   this system.  We need to read full packets, so we need a
   "non-destructive" select.  So we require either native select,
   or emulation of select using FIONREAD.  */

#ifndef BROKEN_DATAGRAM_SOCKETS
# if defined HAVE_SELECT || defined USABLE_FIONREAD
#  if defined HAVE_SENDTO && defined HAVE_RECVFROM && defined EMSGSIZE
#   define DATAGRAM_SOCKETS
#  endif
# endif
#endif

#if defined HAVE_LOCAL_SOCKETS && defined DATAGRAM_SOCKETS
# define HAVE_SEQPACKET
#endif

#define READ_OUTPUT_DELAY_INCREMENT (TIMESPEC_RESOLUTION / 100)
#define READ_OUTPUT_DELAY_MAX       (READ_OUTPUT_DELAY_INCREMENT * 5)
#define READ_OUTPUT_DELAY_MAX_MAX   (READ_OUTPUT_DELAY_INCREMENT * 7)

/* Number of processes which have a non-zero read_output_delay,
   and therefore might be delayed for adaptive read buffering.  */

static int process_output_delay_count;

/* True if any process has non-nil read_output_skip.  */

static bool process_output_skip;

static void start_process_unwind (Lisp_Object);
static void create_process (Lisp_Object, char **, Lisp_Object);
#ifdef USABLE_SIGIO
static bool keyboard_bit_set (fd_set *);
#endif
static void deactivate_process (Lisp_Object);
static int status_notify (struct Lisp_Process *, struct Lisp_Process *);
static int read_process_output (Lisp_Object, int);
static void create_pty (Lisp_Object);
static void exec_sentinel (Lisp_Object, Lisp_Object);

<<<<<<< HEAD
/* Mask of bits indicating the descriptors that we wait for input on.  */

static fd_set input_wait_mask;

/* Mask that excludes keyboard input descriptor(s).  */

static fd_set non_keyboard_wait_mask;

/* Mask that excludes process input descriptor(s).  */

static fd_set non_process_wait_mask;

/* Mask for selecting for write.  */

static fd_set write_mask;

/* Mask of bits indicating the descriptors that we wait for connect to
   complete on.  Once they complete, they are removed from this mask
   and added to the input_wait_mask and non_keyboard_wait_mask.  */

static fd_set connect_wait_mask;

=======
#ifdef NON_BLOCKING_CONNECT
>>>>>>> e7bde34e
/* Number of bits set in connect_wait_mask.  */
static int num_pending_connects;

/* The largest descriptor currently in use; -1 if none.  */
static int max_desc;

/* Set the external socket descriptor for Emacs to use when
   `make-network-process' is called with a non-nil
   `:use-external-socket' option.  The value should be either -1, or
   the file descriptor of a socket that is already bound.  */
static int external_sock_fd;

/* Indexed by descriptor, gives the process (if any) for that descriptor.  */
static Lisp_Object chan_process[FD_SETSIZE];
static void wait_for_socket_fds (Lisp_Object, char const *);

/* Alist of elements (NAME . PROCESS).  */
static Lisp_Object Vprocess_alist;

/* Buffered-ahead input char from process, indexed by channel.
   -1 means empty (no char is buffered).
   Used on sys V where the only way to tell if there is any
   output from the process is to read at least one char.
   Always -1 on systems that support FIONREAD.  */

static int proc_buffered_char[FD_SETSIZE];

/* Table of `struct coding-system' for each process.  */
static struct coding_system *proc_decode_coding_system[FD_SETSIZE];
static struct coding_system *proc_encode_coding_system[FD_SETSIZE];

#ifdef DATAGRAM_SOCKETS
/* Table of `partner address' for datagram sockets.  */
static struct sockaddr_and_len {
  struct sockaddr *sa;
  ptrdiff_t len;
} datagram_address[FD_SETSIZE];
#define DATAGRAM_CHAN_P(chan)	(datagram_address[chan].sa != 0)
#define DATAGRAM_CONN_P(proc)                                           \
  (PROCESSP (proc) &&                                                   \
   XPROCESS (proc)->infd >= 0 &&                                        \
   datagram_address[XPROCESS (proc)->infd].sa != 0)
#else
#define DATAGRAM_CONN_P(proc)	(0)
#endif

/* FOR_EACH_PROCESS (LIST_VAR, PROC_VAR) followed by a statement is
   a `for' loop which iterates over processes from Vprocess_alist.  */

#define FOR_EACH_PROCESS(list_var, proc_var)			\
  FOR_EACH_ALIST_VALUE (Vprocess_alist, list_var, proc_var)

/* These setters are used only in this file, so they can be private.  */
static void
pset_buffer (struct Lisp_Process *p, Lisp_Object val)
{
  p->buffer = val;
}
static void
pset_command (struct Lisp_Process *p, Lisp_Object val)
{
  p->command = val;
}
static void
pset_decode_coding_system (struct Lisp_Process *p, Lisp_Object val)
{
  p->decode_coding_system = val;
}
static void
pset_decoding_buf (struct Lisp_Process *p, Lisp_Object val)
{
  p->decoding_buf = val;
}
static void
pset_encode_coding_system (struct Lisp_Process *p, Lisp_Object val)
{
  p->encode_coding_system = val;
}
static void
pset_encoding_buf (struct Lisp_Process *p, Lisp_Object val)
{
  p->encoding_buf = val;
}
static void
pset_filter (struct Lisp_Process *p, Lisp_Object val)
{
  p->filter = NILP (val) ? Qinternal_default_process_filter : val;
}
static void
pset_log (struct Lisp_Process *p, Lisp_Object val)
{
  p->log = val;
}
static void
pset_mark (struct Lisp_Process *p, Lisp_Object val)
{
  p->mark = val;
}
static void
pset_thread (struct Lisp_Process *p, Lisp_Object val)
{
  p->thread = val;
}
static void
pset_name (struct Lisp_Process *p, Lisp_Object val)
{
  p->name = val;
}
static void
pset_plist (struct Lisp_Process *p, Lisp_Object val)
{
  p->plist = val;
}
static void
pset_sentinel (struct Lisp_Process *p, Lisp_Object val)
{
  p->sentinel = NILP (val) ? Qinternal_default_process_sentinel : val;
}
static void
pset_tty_name (struct Lisp_Process *p, Lisp_Object val)
{
  p->tty_name = val;
}
static void
pset_type (struct Lisp_Process *p, Lisp_Object val)
{
  p->type = val;
}
static void
pset_write_queue (struct Lisp_Process *p, Lisp_Object val)
{
  p->write_queue = val;
}
static void
pset_stderrproc (struct Lisp_Process *p, Lisp_Object val)
{
  p->stderrproc = val;
}


static Lisp_Object
make_lisp_proc (struct Lisp_Process *p)
{
  return make_lisp_ptr (p, Lisp_Vectorlike);
}

enum fd_bits
{
  /* Read from file descriptor.  */
  FOR_READ = 1,
  /* Write to file descriptor.  */
  FOR_WRITE = 2,
  /* This descriptor refers to a keyboard.  Only valid if FOR_READ is
     set.  */
  KEYBOARD_FD = 4,
  /* This descriptor refers to a process.  */
  PROCESS_FD = 8,
  /* A non-blocking connect.  Only valid if FOR_WRITE is set.  */
  NON_BLOCKING_CONNECT_FD = 16
};

static struct fd_callback_data
{
  fd_callback func;
  void *data;
  /* Flags from enum fd_bits.  */
  int flags;
  /* If this fd is locked to a certain thread, this points to it.
     Otherwise, this is NULL.  If an fd is locked to a thread, then
     only that thread is permitted to wait on it.  */
  struct thread_state *thread;
  /* If this fd is currently being selected on by a thread, this
     points to the thread.  Otherwise it is NULL.  */
  struct thread_state *waiting_thread;
} fd_callback_info[FD_SETSIZE];


/* Add a file descriptor FD to be monitored for when read is possible.
   When read is possible, call FUNC with argument DATA.  */

void
add_read_fd (int fd, fd_callback func, void *data)
{
  add_keyboard_wait_descriptor (fd);

  fd_callback_info[fd].func = func;
  fd_callback_info[fd].data = data;
}

static void
add_non_keyboard_read_fd (int fd)
{
  eassert (fd >= 0 && fd < FD_SETSIZE);
  eassert (fd_callback_info[fd].func == NULL);
  fd_callback_info[fd].flags |= FOR_READ;
  if (fd > max_desc)
    max_desc = fd;
}

static void
add_process_read_fd (int fd)
{
  add_non_keyboard_read_fd (fd);
  fd_callback_info[fd].flags |= PROCESS_FD;
}

/* Stop monitoring file descriptor FD for when read is possible.  */

void
delete_read_fd (int fd)
{
  delete_keyboard_wait_descriptor (fd);

  if (fd_callback_info[fd].flags == 0)
    {
      fd_callback_info[fd].func = 0;
      fd_callback_info[fd].data = 0;
    }
}

/* Add a file descriptor FD to be monitored for when write is possible.
   When write is possible, call FUNC with argument DATA.  */

void
add_write_fd (int fd, fd_callback func, void *data)
{
  if (fd > max_desc)
    max_desc = fd;

  fd_callback_info[fd].func = func;
  fd_callback_info[fd].data = data;
  fd_callback_info[fd].flags |= FOR_WRITE;
}

static void
add_non_blocking_write_fd (int fd)
{
  eassert (fd >= 0 && fd < FD_SETSIZE);
  eassert (fd_callback_info[fd].func == NULL);

  fd_callback_info[fd].flags |= FOR_WRITE | NON_BLOCKING_CONNECT_FD;
  if (fd > max_desc)
    max_desc = fd;
#ifdef NON_BLOCKING_CONNECT
  ++num_pending_connects;
#endif
}

static void
recompute_max_desc (void)
{
  int fd;

  for (fd = max_desc; fd >= 0; --fd)
    {
      if (fd_callback_info[fd].flags != 0)
	{
	  max_desc = fd;
	  break;
	}
    }
}

/* Stop monitoring file descriptor FD for when write is possible.  */

void
delete_write_fd (int fd)
{
  int lim = max_desc;

#ifdef NON_BLOCKING_CONNECT
  if ((fd_callback_info[fd].flags & NON_BLOCKING_CONNECT_FD) != 0)
    {
      if (--num_pending_connects < 0)
	abort ();
    }
#endif
  fd_callback_info[fd].flags &= ~(FOR_WRITE | NON_BLOCKING_CONNECT_FD);
  if (fd_callback_info[fd].flags == 0)
    {
      fd_callback_info[fd].func = 0;
      fd_callback_info[fd].data = 0;

      if (fd == max_desc)
	recompute_max_desc ();
    }
}

static void
compute_input_wait_mask (fd_set *mask)
{
  int fd;

  FD_ZERO (mask);
  for (fd = 0; fd <= max_desc; ++fd)
    {
      if (fd_callback_info[fd].thread != NULL
	  && fd_callback_info[fd].thread != current_thread)
	continue;
      if (fd_callback_info[fd].waiting_thread != NULL
	  && fd_callback_info[fd].waiting_thread != current_thread)
	continue;
      if ((fd_callback_info[fd].flags & FOR_READ) != 0)
	{
	  FD_SET (fd, mask);
	  fd_callback_info[fd].waiting_thread = current_thread;
	}
    }
}

static void
compute_non_process_wait_mask (fd_set *mask)
{
  int fd;

  FD_ZERO (mask);
  for (fd = 0; fd <= max_desc; ++fd)
    {
      if (fd_callback_info[fd].thread != NULL
	  && fd_callback_info[fd].thread != current_thread)
	continue;
      if (fd_callback_info[fd].waiting_thread != NULL
	  && fd_callback_info[fd].waiting_thread != current_thread)
	continue;
      if ((fd_callback_info[fd].flags & FOR_READ) != 0
	  && (fd_callback_info[fd].flags & PROCESS_FD) == 0)
	{
	  FD_SET (fd, mask);
	  fd_callback_info[fd].waiting_thread = current_thread;
	}
    }
}

static void
compute_non_keyboard_wait_mask (fd_set *mask)
{
  int fd;

  FD_ZERO (mask);
  for (fd = 0; fd <= max_desc; ++fd)
    {
      if (fd_callback_info[fd].thread != NULL
	  && fd_callback_info[fd].thread != current_thread)
	continue;
      if (fd_callback_info[fd].waiting_thread != NULL
	  && fd_callback_info[fd].waiting_thread != current_thread)
	continue;
      if ((fd_callback_info[fd].flags & FOR_READ) != 0
	  && (fd_callback_info[fd].flags & KEYBOARD_FD) == 0)
	{
	  FD_SET (fd, mask);
	  fd_callback_info[fd].waiting_thread = current_thread;
	}
    }
}

static void
compute_write_mask (fd_set *mask)
{
  int fd;

  FD_ZERO (mask);
  for (fd = 0; fd <= max_desc; ++fd)
    {
      if (fd_callback_info[fd].thread != NULL
	  && fd_callback_info[fd].thread != current_thread)
	continue;
      if (fd_callback_info[fd].waiting_thread != NULL
	  && fd_callback_info[fd].waiting_thread != current_thread)
	continue;
      if ((fd_callback_info[fd].flags & FOR_WRITE) != 0)
	{
	  FD_SET (fd, mask);
	  fd_callback_info[fd].waiting_thread = current_thread;
	}
    }
}

static void
clear_waiting_thread_info (void)
{
  int fd;

  for (fd = 0; fd <= max_desc; ++fd)
    {
      if (fd_callback_info[fd].waiting_thread == current_thread)
	fd_callback_info[fd].waiting_thread = NULL;
    }
}


/* Compute the Lisp form of the process status, p->status, from
   the numeric status that was returned by `wait'.  */

static Lisp_Object status_convert (int);

static void
update_status (struct Lisp_Process *p)
{
  eassert (p->raw_status_new);
  pset_status (p, status_convert (p->raw_status));
  p->raw_status_new = 0;
}

/*  Convert a process status word in Unix format to
    the list that we use internally.  */

static Lisp_Object
status_convert (int w)
{
  if (WIFSTOPPED (w))
    return Fcons (Qstop, Fcons (make_number (WSTOPSIG (w)), Qnil));
  else if (WIFEXITED (w))
    return Fcons (Qexit, Fcons (make_number (WEXITSTATUS (w)),
				WCOREDUMP (w) ? Qt : Qnil));
  else if (WIFSIGNALED (w))
    return Fcons (Qsignal, Fcons (make_number (WTERMSIG (w)),
				  WCOREDUMP (w) ? Qt : Qnil));
  else
    return Qrun;
}

/* True if STATUS is that of a process attempting connection.  */

static bool
connecting_status (Lisp_Object status)
{
  return CONSP (status) && EQ (XCAR (status), Qconnect);
}

/* Given a status-list, extract the three pieces of information
   and store them individually through the three pointers.  */

static void
decode_status (Lisp_Object l, Lisp_Object *symbol, Lisp_Object *code,
	       bool *coredump)
{
  Lisp_Object tem;

  if (connecting_status (l))
    l = XCAR (l);

  if (SYMBOLP (l))
    {
      *symbol = l;
      *code = make_number (0);
      *coredump = 0;
    }
  else
    {
      *symbol = XCAR (l);
      tem = XCDR (l);
      *code = XCAR (tem);
      tem = XCDR (tem);
      *coredump = !NILP (tem);
    }
}

/* Return a string describing a process status list.  */

static Lisp_Object
status_message (struct Lisp_Process *p)
{
  Lisp_Object status = p->status;
  Lisp_Object symbol, code;
  bool coredump;
  Lisp_Object string;

  decode_status (status, &symbol, &code, &coredump);

  if (EQ (symbol, Qsignal) || EQ (symbol, Qstop))
    {
      char const *signame;
      synchronize_system_messages_locale ();
      signame = strsignal (XFASTINT (code));
      if (signame == 0)
	string = build_string ("unknown");
      else
	{
	  int c1, c2;

	  string = build_unibyte_string (signame);
	  if (! NILP (Vlocale_coding_system))
	    string = (code_convert_string_norecord
		      (string, Vlocale_coding_system, 0));
	  c1 = STRING_CHAR (SDATA (string));
	  c2 = downcase (c1);
	  if (c1 != c2)
	    Faset (string, make_number (0), make_number (c2));
	}
      AUTO_STRING (suffix, coredump ? " (core dumped)\n" : "\n");
      return concat2 (string, suffix);
    }
  else if (EQ (symbol, Qexit))
    {
      if (NETCONN1_P (p))
	return build_string (XFASTINT (code) == 0
			     ? "deleted\n"
			     : "connection broken by remote peer\n");
      if (XFASTINT (code) == 0)
	return build_string ("finished\n");
      AUTO_STRING (prefix, "exited abnormally with code ");
      string = Fnumber_to_string (code);
      AUTO_STRING (suffix, coredump ? " (core dumped)\n" : "\n");
      return concat3 (prefix, string, suffix);
    }
  else if (EQ (symbol, Qfailed))
    {
      AUTO_STRING (format, "failed with code %s\n");
      return CALLN (Fformat, format, code);
    }
  else
    return Fcopy_sequence (Fsymbol_name (symbol));
}

enum { PTY_NAME_SIZE = 24 };

/* Open an available pty, returning a file descriptor.
   Store into PTY_NAME the file name of the terminal corresponding to the pty.
   Return -1 on failure.  */

static int
allocate_pty (char pty_name[PTY_NAME_SIZE])
{
#ifdef HAVE_PTYS
  int fd;

#ifdef PTY_ITERATION
  PTY_ITERATION
#else
  register int c, i;
  for (c = FIRST_PTY_LETTER; c <= 'z'; c++)
    for (i = 0; i < 16; i++)
#endif
      {
#ifdef PTY_NAME_SPRINTF
	PTY_NAME_SPRINTF
#else
	sprintf (pty_name, "/dev/pty%c%x", c, i);
#endif /* no PTY_NAME_SPRINTF */

#ifdef PTY_OPEN
	PTY_OPEN;
#else /* no PTY_OPEN */
	fd = emacs_open (pty_name, O_RDWR | O_NONBLOCK, 0);
#endif /* no PTY_OPEN */

	if (fd >= 0)
	  {
#ifdef PTY_TTY_NAME_SPRINTF
	    PTY_TTY_NAME_SPRINTF
#else
	    sprintf (pty_name, "/dev/tty%c%x", c, i);
#endif /* no PTY_TTY_NAME_SPRINTF */

	    /* Set FD's close-on-exec flag.  This is needed even if
	       PT_OPEN calls posix_openpt with O_CLOEXEC, since POSIX
	       doesn't require support for that combination.
	       Do this after PTY_TTY_NAME_SPRINTF, which on some platforms
	       doesn't work if the close-on-exec flag is set (Bug#20555).
	       Multithreaded platforms where posix_openpt ignores
	       O_CLOEXEC (or where PTY_OPEN doesn't call posix_openpt)
	       have a race condition between the PTY_OPEN and here.  */
	    fcntl (fd, F_SETFD, FD_CLOEXEC);

	    /* Check to make certain that both sides are available.
	       This avoids a nasty yet stupid bug in rlogins.  */
	    if (faccessat (AT_FDCWD, pty_name, R_OK | W_OK, AT_EACCESS) != 0)
	      {
		emacs_close (fd);
# ifndef __sgi
		continue;
# else
		return -1;
# endif /* __sgi */
	      }
	    setup_pty (fd);
	    return fd;
	  }
      }
#endif /* HAVE_PTYS */
  return -1;
}

/* Allocate basically initialized process.  */

static struct Lisp_Process *
allocate_process (void)
{
  return ALLOCATE_ZEROED_PSEUDOVECTOR (struct Lisp_Process, pid, PVEC_PROCESS);
}

static Lisp_Object
make_process (Lisp_Object name)
{
  struct Lisp_Process *p = allocate_process ();
  /* Initialize Lisp data.  Note that allocate_process initializes all
     Lisp data to nil, so do it only for slots which should not be nil.  */
  pset_status (p, Qrun);
  pset_mark (p, Fmake_marker ());
  pset_thread (p, Fcurrent_thread ());

  /* Initialize non-Lisp data.  Note that allocate_process zeroes out all
     non-Lisp data, so do it only for slots which should not be zero.  */
  p->infd = -1;
  p->outfd = -1;
  for (int i = 0; i < PROCESS_OPEN_FDS; i++)
    p->open_fd[i] = -1;

#ifdef HAVE_GNUTLS
  verify (GNUTLS_STAGE_EMPTY == 0);
  eassert (p->gnutls_initstage == GNUTLS_STAGE_EMPTY);
  eassert (NILP (p->gnutls_boot_parameters));
#endif

  /* If name is already in use, modify it until it is unused.  */

  Lisp_Object name1 = name;
  for (printmax_t i = 1; ; i++)
    {
      Lisp_Object tem = Fget_process (name1);
      if (NILP (tem))
	break;
      char const suffix_fmt[] = "<%"pMd">";
      char suffix[sizeof suffix_fmt + INT_STRLEN_BOUND (printmax_t)];
      AUTO_STRING_WITH_LEN (lsuffix, suffix, sprintf (suffix, suffix_fmt, i));
      name1 = concat2 (name, lsuffix);
    }
  name = name1;
  pset_name (p, name);
  pset_sentinel (p, Qinternal_default_process_sentinel);
  pset_filter (p, Qinternal_default_process_filter);
  Lisp_Object val;
  XSETPROCESS (val, p);
  Vprocess_alist = Fcons (Fcons (name, val), Vprocess_alist);
  return val;
}

static void
remove_process (register Lisp_Object proc)
{
  register Lisp_Object pair;

  pair = Frassq (proc, Vprocess_alist);
  Vprocess_alist = Fdelq (pair, Vprocess_alist);

  deactivate_process (proc);
}

<<<<<<< HEAD
#ifdef HAVE_GETADDRINFO_A
static void
free_dns_request (Lisp_Object proc)
{
  struct Lisp_Process *p = XPROCESS (proc);

  if (p->dns_request->ar_result)
    freeaddrinfo (p->dns_request->ar_result);
  xfree (p->dns_request);
  p->dns_request = NULL;
}
#endif
=======
void
update_processes_for_thread_death (Lisp_Object dying_thread)
{
  Lisp_Object pair;

  for (pair = Vprocess_alist; !NILP (pair); pair = XCDR (pair))
    {
      Lisp_Object process = XCDR (XCAR (pair));
      if (EQ (XPROCESS (process)->thread, dying_thread))
	{
	  struct Lisp_Process *proc = XPROCESS (process);

	  proc->thread = Qnil;
	  if (proc->infd >= 0)
	    fd_callback_info[proc->infd].thread = NULL;
	  if (proc->outfd >= 0)
	    fd_callback_info[proc->outfd].thread = NULL;
	}
    }
}
>>>>>>> e7bde34e


DEFUN ("processp", Fprocessp, Sprocessp, 1, 1, 0,
       doc: /* Return t if OBJECT is a process.  */)
  (Lisp_Object object)
{
  return PROCESSP (object) ? Qt : Qnil;
}

DEFUN ("get-process", Fget_process, Sget_process, 1, 1, 0,
       doc: /* Return the process named NAME, or nil if there is none.  */)
  (register Lisp_Object name)
{
  if (PROCESSP (name))
    return name;
  CHECK_STRING (name);
  return Fcdr (Fassoc (name, Vprocess_alist));
}

/* This is how commands for the user decode process arguments.  It
   accepts a process, a process name, a buffer, a buffer name, or nil.
   Buffers denote the first process in the buffer, and nil denotes the
   current buffer.  */

static Lisp_Object
get_process (register Lisp_Object name)
{
  register Lisp_Object proc, obj;
  if (STRINGP (name))
    {
      obj = Fget_process (name);
      if (NILP (obj))
	obj = Fget_buffer (name);
      if (NILP (obj))
	error ("Process %s does not exist", SDATA (name));
    }
  else if (NILP (name))
    obj = Fcurrent_buffer ();
  else
    obj = name;

  /* Now obj should be either a buffer object or a process object.  */
  if (BUFFERP (obj))
    {
      if (NILP (BVAR (XBUFFER (obj), name)))
        error ("Attempt to get process for a dead buffer");
      proc = Fget_buffer_process (obj);
      if (NILP (proc))
        error ("Buffer %s has no process", SDATA (BVAR (XBUFFER (obj), name)));
    }
  else
    {
      CHECK_PROCESS (obj);
      proc = obj;
    }
  return proc;
}


/* Fdelete_process promises to immediately forget about the process, but in
   reality, Emacs needs to remember those processes until they have been
   treated by the SIGCHLD handler and waitpid has been invoked on them;
   otherwise they might fill up the kernel's process table.

   Some processes created by call-process are also put onto this list.

   Members of this list are (process-ID . filename) pairs.  The
   process-ID is a number; the filename, if a string, is a file that
   needs to be removed after the process exits.  */
static Lisp_Object deleted_pid_list;

void
record_deleted_pid (pid_t pid, Lisp_Object filename)
{
  deleted_pid_list = Fcons (Fcons (make_fixnum_or_float (pid), filename),
			    /* GC treated elements set to nil.  */
			    Fdelq (Qnil, deleted_pid_list));

}

DEFUN ("delete-process", Fdelete_process, Sdelete_process, 1, 1, 0,
       doc: /* Delete PROCESS: kill it and forget about it immediately.
PROCESS may be a process, a buffer, the name of a process or buffer, or
nil, indicating the current buffer's process.  */)
  (register Lisp_Object process)
{
  register struct Lisp_Process *p;

  process = get_process (process);
  p = XPROCESS (process);

#ifdef HAVE_GETADDRINFO_A
  if (p->dns_request)
    {
      /* Cancel the request.  Unless shutting down, wait until
	 completion.  Free the request if completely canceled. */

      bool canceled = gai_cancel (p->dns_request) != EAI_NOTCANCELED;
      if (!canceled && !inhibit_sentinels)
	{
	  struct gaicb const *req = p->dns_request;
	  while (gai_suspend (&req, 1, NULL) != 0)
	    continue;
	  canceled = true;
	}
      if (canceled)
	free_dns_request (process);
    }
#endif

  p->raw_status_new = 0;
  if (NETCONN1_P (p) || SERIALCONN1_P (p) || PIPECONN1_P (p))
    {
      pset_status (p, list2 (Qexit, make_number (0)));
      p->tick = ++process_tick;
      status_notify (p, NULL);
      redisplay_preserve_echo_area (13);
    }
  else
    {
      if (p->alive)
	record_kill_process (p, Qnil);

      if (p->infd >= 0)
	{
	  /* Update P's status, since record_kill_process will make the
	     SIGCHLD handler update deleted_pid_list, not *P.  */
	  Lisp_Object symbol;
	  if (p->raw_status_new)
	    update_status (p);
	  symbol = CONSP (p->status) ? XCAR (p->status) : p->status;
	  if (! (EQ (symbol, Qsignal) || EQ (symbol, Qexit)))
	    pset_status (p, list2 (Qsignal, make_number (SIGKILL)));

	  p->tick = ++process_tick;
	  status_notify (p, NULL);
	  redisplay_preserve_echo_area (13);
	}
    }
  remove_process (process);
  return Qnil;
}

DEFUN ("process-status", Fprocess_status, Sprocess_status, 1, 1, 0,
       doc: /* Return the status of PROCESS.
The returned value is one of the following symbols:
run  -- for a process that is running.
stop -- for a process stopped but continuable.
exit -- for a process that has exited.
signal -- for a process that has got a fatal signal.
open -- for a network stream connection that is open.
listen -- for a network stream server that is listening.
closed -- for a network stream connection that is closed.
connect -- when waiting for a non-blocking connection to complete.
failed -- when a non-blocking connection has failed.
nil -- if arg is a process name and no such process exists.
PROCESS may be a process, a buffer, the name of a process, or
nil, indicating the current buffer's process.  */)
  (register Lisp_Object process)
{
  register struct Lisp_Process *p;
  register Lisp_Object status;

  if (STRINGP (process))
    process = Fget_process (process);
  else
    process = get_process (process);

  if (NILP (process))
    return process;

  p = XPROCESS (process);
  if (p->raw_status_new)
    update_status (p);
  status = p->status;
  if (CONSP (status))
    status = XCAR (status);
  if (NETCONN1_P (p) || SERIALCONN1_P (p) || PIPECONN1_P (p))
    {
      if (EQ (status, Qexit))
	status = Qclosed;
      else if (EQ (p->command, Qt))
	status = Qstop;
      else if (EQ (status, Qrun))
	status = Qopen;
    }
  return status;
}

DEFUN ("process-exit-status", Fprocess_exit_status, Sprocess_exit_status,
       1, 1, 0,
       doc: /* Return the exit status of PROCESS or the signal number that killed it.
If PROCESS has not yet exited or died, return 0.  */)
  (register Lisp_Object process)
{
  CHECK_PROCESS (process);
  if (XPROCESS (process)->raw_status_new)
    update_status (XPROCESS (process));
  if (CONSP (XPROCESS (process)->status))
    return XCAR (XCDR (XPROCESS (process)->status));
  return make_number (0);
}

DEFUN ("process-id", Fprocess_id, Sprocess_id, 1, 1, 0,
       doc: /* Return the process id of PROCESS.
This is the pid of the external process which PROCESS uses or talks to.
For a network, serial, and pipe connections, this value is nil.  */)
  (register Lisp_Object process)
{
  pid_t pid;

  CHECK_PROCESS (process);
  pid = XPROCESS (process)->pid;
  return (pid ? make_fixnum_or_float (pid) : Qnil);
}

DEFUN ("process-name", Fprocess_name, Sprocess_name, 1, 1, 0,
       doc: /* Return the name of PROCESS, as a string.
This is the name of the program invoked in PROCESS,
possibly modified to make it unique among process names.  */)
  (register Lisp_Object process)
{
  CHECK_PROCESS (process);
  return XPROCESS (process)->name;
}

DEFUN ("process-command", Fprocess_command, Sprocess_command, 1, 1, 0,
       doc: /* Return the command that was executed to start PROCESS.
This is a list of strings, the first string being the program executed
and the rest of the strings being the arguments given to it.
For a network or serial or pipe connection, this is nil (process is running)
or t (process is stopped).  */)
  (register Lisp_Object process)
{
  CHECK_PROCESS (process);
  return XPROCESS (process)->command;
}

DEFUN ("process-tty-name", Fprocess_tty_name, Sprocess_tty_name, 1, 1, 0,
       doc: /* Return the name of the terminal PROCESS uses, or nil if none.
This is the terminal that the process itself reads and writes on,
not the name of the pty that Emacs uses to talk with that terminal.  */)
  (register Lisp_Object process)
{
  CHECK_PROCESS (process);
  return XPROCESS (process)->tty_name;
}

DEFUN ("set-process-buffer", Fset_process_buffer, Sset_process_buffer,
       2, 2, 0,
       doc: /* Set buffer associated with PROCESS to BUFFER (a buffer, or nil).
Return BUFFER.  */)
  (register Lisp_Object process, Lisp_Object buffer)
{
  struct Lisp_Process *p;

  CHECK_PROCESS (process);
  if (!NILP (buffer))
    CHECK_BUFFER (buffer);
  p = XPROCESS (process);
  pset_buffer (p, buffer);
  if (NETCONN1_P (p) || SERIALCONN1_P (p) || PIPECONN1_P (p))
    pset_childp (p, Fplist_put (p->childp, QCbuffer, buffer));
  setup_process_coding_systems (process);
  return buffer;
}

DEFUN ("process-buffer", Fprocess_buffer, Sprocess_buffer,
       1, 1, 0,
       doc: /* Return the buffer PROCESS is associated with.
The default process filter inserts output from PROCESS into this buffer.  */)
  (register Lisp_Object process)
{
  CHECK_PROCESS (process);
  return XPROCESS (process)->buffer;
}

DEFUN ("process-mark", Fprocess_mark, Sprocess_mark,
       1, 1, 0,
       doc: /* Return the marker for the end of the last output from PROCESS.  */)
  (register Lisp_Object process)
{
  CHECK_PROCESS (process);
  return XPROCESS (process)->mark;
}

static void
set_process_filter_masks (struct Lisp_Process *p)
{
  if (EQ (p->filter, Qt) && !EQ (p->status, Qlisten))
    {
      FD_CLR (p->infd, &input_wait_mask);
      FD_CLR (p->infd, &non_keyboard_wait_mask);
    }
  else if (EQ (p->filter, Qt)
	   /* Network or serial process not stopped:  */
	   && !EQ (p->command, Qt))
    {
      FD_SET (p->infd, &input_wait_mask);
      FD_SET (p->infd, &non_keyboard_wait_mask);
    }
}

DEFUN ("set-process-filter", Fset_process_filter, Sset_process_filter,
       2, 2, 0,
       doc: /* Give PROCESS the filter function FILTER; nil means default.
A value of t means stop accepting output from the process.

When a process has a non-default filter, its buffer is not used for output.
Instead, each time it does output, the entire string of output is
passed to the filter.

The filter gets two arguments: the process and the string of output.
The string argument is normally a multibyte string, except:
- if the process's input coding system is no-conversion or raw-text,
  it is a unibyte string (the non-converted input), or else
- if `default-enable-multibyte-characters' is nil, it is a unibyte
  string (the result of converting the decoded input multibyte
  string to unibyte with `string-make-unibyte').  */)
  (Lisp_Object process, Lisp_Object filter)
{
  CHECK_PROCESS (process);
  struct Lisp_Process *p = XPROCESS (process);

  /* Don't signal an error if the process's input file descriptor
     is closed.  This could make debugging Lisp more difficult,
     for example when doing something like

     (setq process (start-process ...))
     (debug)
     (set-process-filter process ...)  */

  if (NILP (filter))
    filter = Qinternal_default_process_filter;

  pset_filter (p, filter);

  if (p->infd >= 0)
<<<<<<< HEAD
    set_process_filter_masks (p);
=======
    {
      if (EQ (filter, Qt) && !EQ (p->status, Qlisten))
	delete_read_fd (p->infd);
      else if (EQ (p->filter, Qt)
	       /* Network or serial process not stopped:  */
	       && !EQ (p->command, Qt))
	delete_read_fd (p->infd);
    }
>>>>>>> e7bde34e

  if (NETCONN1_P (p) || SERIALCONN1_P (p) || PIPECONN1_P (p))
    pset_childp (p, Fplist_put (p->childp, QCfilter, filter));
  setup_process_coding_systems (process);
  return filter;
}

DEFUN ("process-filter", Fprocess_filter, Sprocess_filter,
       1, 1, 0,
       doc: /* Return the filter function of PROCESS.
See `set-process-filter' for more info on filter functions.  */)
  (register Lisp_Object process)
{
  CHECK_PROCESS (process);
  return XPROCESS (process)->filter;
}

DEFUN ("set-process-sentinel", Fset_process_sentinel, Sset_process_sentinel,
       2, 2, 0,
       doc: /* Give PROCESS the sentinel SENTINEL; nil for default.
The sentinel is called as a function when the process changes state.
It gets two arguments: the process, and a string describing the change.  */)
  (register Lisp_Object process, Lisp_Object sentinel)
{
  struct Lisp_Process *p;

  CHECK_PROCESS (process);
  p = XPROCESS (process);

  if (NILP (sentinel))
    sentinel = Qinternal_default_process_sentinel;

  pset_sentinel (p, sentinel);
  if (NETCONN1_P (p) || SERIALCONN1_P (p) || PIPECONN1_P (p))
    pset_childp (p, Fplist_put (p->childp, QCsentinel, sentinel));
  return sentinel;
}

DEFUN ("process-sentinel", Fprocess_sentinel, Sprocess_sentinel,
       1, 1, 0,
       doc: /* Return the sentinel of PROCESS.
See `set-process-sentinel' for more info on sentinels.  */)
  (register Lisp_Object process)
{
  CHECK_PROCESS (process);
  return XPROCESS (process)->sentinel;
}

DEFUN ("set-process-thread", Fset_process_thread, Sset_process_thread,
       2, 2, 0,
       doc: /* FIXME */)
  (Lisp_Object process, Lisp_Object thread)
{
  struct Lisp_Process *proc;
  struct thread_state *tstate;

  CHECK_PROCESS (process);
  if (NILP (thread))
    tstate = NULL;
  else
    {
      CHECK_THREAD (thread);
      tstate = XTHREAD (thread);
    }

  proc = XPROCESS (process);
  proc->thread = thread;
  if (proc->infd >= 0)
    fd_callback_info[proc->infd].thread = tstate;
  if (proc->outfd >= 0)
    fd_callback_info[proc->outfd].thread = tstate;

  return thread;
}

DEFUN ("process-thread", Fprocess_thread, Sprocess_thread,
       1, 1, 0,
       doc: /* FIXME */)
  (Lisp_Object process)
{
  CHECK_PROCESS (process);
  return XPROCESS (process)->thread;
}

DEFUN ("set-process-window-size", Fset_process_window_size,
       Sset_process_window_size, 3, 3, 0,
       doc: /* Tell PROCESS that it has logical window size WIDTH by HEIGHT.
Value is t if PROCESS was successfully told about the window size,
nil otherwise.  */)
  (Lisp_Object process, Lisp_Object height, Lisp_Object width)
{
  CHECK_PROCESS (process);

  /* All known platforms store window sizes as 'unsigned short'.  */
  CHECK_RANGED_INTEGER (height, 0, USHRT_MAX);
  CHECK_RANGED_INTEGER (width, 0, USHRT_MAX);

  if (NETCONN_P (process)
      || XPROCESS (process)->infd < 0
      || (set_window_size (XPROCESS (process)->infd,
			   XINT (height), XINT (width))
	  < 0))
    return Qnil;
  else
    return Qt;
}

DEFUN ("set-process-inherit-coding-system-flag",
       Fset_process_inherit_coding_system_flag,
       Sset_process_inherit_coding_system_flag, 2, 2, 0,
       doc: /* Determine whether buffer of PROCESS will inherit coding-system.
If the second argument FLAG is non-nil, then the variable
`buffer-file-coding-system' of the buffer associated with PROCESS
will be bound to the value of the coding system used to decode
the process output.

This is useful when the coding system specified for the process buffer
leaves either the character code conversion or the end-of-line conversion
unspecified, or if the coding system used to decode the process output
is more appropriate for saving the process buffer.

Binding the variable `inherit-process-coding-system' to non-nil before
starting the process is an alternative way of setting the inherit flag
for the process which will run.

This function returns FLAG.  */)
  (register Lisp_Object process, Lisp_Object flag)
{
  CHECK_PROCESS (process);
  XPROCESS (process)->inherit_coding_system_flag = !NILP (flag);
  return flag;
}

DEFUN ("set-process-query-on-exit-flag",
       Fset_process_query_on_exit_flag, Sset_process_query_on_exit_flag,
       2, 2, 0,
       doc: /* Specify if query is needed for PROCESS when Emacs is exited.
If the second argument FLAG is non-nil, Emacs will query the user before
exiting or killing a buffer if PROCESS is running.  This function
returns FLAG.  */)
  (register Lisp_Object process, Lisp_Object flag)
{
  CHECK_PROCESS (process);
  XPROCESS (process)->kill_without_query = NILP (flag);
  return flag;
}

DEFUN ("process-query-on-exit-flag",
       Fprocess_query_on_exit_flag, Sprocess_query_on_exit_flag,
       1, 1, 0,
       doc: /* Return the current value of query-on-exit flag for PROCESS.  */)
  (register Lisp_Object process)
{
  CHECK_PROCESS (process);
  return (XPROCESS (process)->kill_without_query ? Qnil : Qt);
}

DEFUN ("process-contact", Fprocess_contact, Sprocess_contact,
       1, 2, 0,
       doc: /* Return the contact info of PROCESS; t for a real child.
For a network or serial or pipe connection, the value depends on the
optional KEY arg.  If KEY is nil, value is a cons cell of the form
\(HOST SERVICE) for a network connection or (PORT SPEED) for a serial
connection; it is t for a pipe connection.  If KEY is t, the complete
contact information for the connection is returned, else the specific
value for the keyword KEY is returned.  See `make-network-process',
`make-serial-process', or `make pipe-process' for the list of keywords.
If PROCESS is a non-blocking network process that hasn't been fully
set up yet, this function will block until socket setup has completed.  */)
  (Lisp_Object process, Lisp_Object key)
{
  Lisp_Object contact;

  CHECK_PROCESS (process);
  contact = XPROCESS (process)->childp;

#ifdef DATAGRAM_SOCKETS

  if (NETCONN_P (process))
    wait_for_socket_fds (process, "process-contact");

  if (DATAGRAM_CONN_P (process)
      && (EQ (key, Qt) || EQ (key, QCremote)))
    contact = Fplist_put (contact, QCremote,
			  Fprocess_datagram_address (process));
#endif

  if ((!NETCONN_P (process) && !SERIALCONN_P (process) && !PIPECONN_P (process))
      || EQ (key, Qt))
    return contact;
  if (NILP (key) && NETCONN_P (process))
    return list2 (Fplist_get (contact, QChost),
		  Fplist_get (contact, QCservice));
  if (NILP (key) && SERIALCONN_P (process))
    return list2 (Fplist_get (contact, QCport),
		  Fplist_get (contact, QCspeed));
  /* FIXME: Return a meaningful value (e.g., the child end of the pipe)
     if the pipe process is useful for purposes other than receiving
     stderr.  */
  if (NILP (key) && PIPECONN_P (process))
    return Qt;
  return Fplist_get (contact, key);
}

DEFUN ("process-plist", Fprocess_plist, Sprocess_plist,
       1, 1, 0,
       doc: /* Return the plist of PROCESS.  */)
  (register Lisp_Object process)
{
  CHECK_PROCESS (process);
  return XPROCESS (process)->plist;
}

DEFUN ("set-process-plist", Fset_process_plist, Sset_process_plist,
       2, 2, 0,
       doc: /* Replace the plist of PROCESS with PLIST.  Return PLIST.  */)
  (Lisp_Object process, Lisp_Object plist)
{
  CHECK_PROCESS (process);
  CHECK_LIST (plist);

  pset_plist (XPROCESS (process), plist);
  return plist;
}

#if 0 /* Turned off because we don't currently record this info
	 in the process.  Perhaps add it.  */
DEFUN ("process-connection", Fprocess_connection, Sprocess_connection, 1, 1, 0,
       doc: /* Return the connection type of PROCESS.
The value is nil for a pipe, t or `pty' for a pty, or `stream' for
a socket connection.  */)
  (Lisp_Object process)
{
  return XPROCESS (process)->type;
}
#endif

DEFUN ("process-type", Fprocess_type, Sprocess_type, 1, 1, 0,
       doc: /* Return the connection type of PROCESS.
The value is either the symbol `real', `network', `serial', or `pipe'.
PROCESS may be a process, a buffer, the name of a process or buffer, or
nil, indicating the current buffer's process.  */)
  (Lisp_Object process)
{
  Lisp_Object proc;
  proc = get_process (process);
  return XPROCESS (proc)->type;
}

DEFUN ("format-network-address", Fformat_network_address, Sformat_network_address,
       1, 2, 0,
       doc: /* Convert network ADDRESS from internal format to a string.
A 4 or 5 element vector represents an IPv4 address (with port number).
An 8 or 9 element vector represents an IPv6 address (with port number).
If optional second argument OMIT-PORT is non-nil, don't include a port
number in the string, even when present in ADDRESS.
Return nil if format of ADDRESS is invalid.  */)
  (Lisp_Object address, Lisp_Object omit_port)
{
  if (NILP (address))
    return Qnil;

  if (STRINGP (address))  /* AF_LOCAL */
    return address;

  if (VECTORP (address))  /* AF_INET or AF_INET6 */
    {
      register struct Lisp_Vector *p = XVECTOR (address);
      ptrdiff_t size = p->header.size;
      Lisp_Object args[10];
      int nargs, i;
      char const *format;

      if (size == 4 || (size == 5 && !NILP (omit_port)))
	{
	  format = "%d.%d.%d.%d";
	  nargs = 4;
	}
      else if (size == 5)
	{
	  format = "%d.%d.%d.%d:%d";
	  nargs = 5;
	}
      else if (size == 8 || (size == 9 && !NILP (omit_port)))
	{
	  format = "%x:%x:%x:%x:%x:%x:%x:%x";
	  nargs = 8;
	}
      else if (size == 9)
	{
	  format = "[%x:%x:%x:%x:%x:%x:%x:%x]:%d";
	  nargs = 9;
	}
      else
	return Qnil;

      AUTO_STRING (format_obj, format);
      args[0] = format_obj;

      for (i = 0; i < nargs; i++)
	{
	  if (! RANGED_INTEGERP (0, p->contents[i], 65535))
	    return Qnil;

	  if (nargs <= 5         /* IPv4 */
	      && i < 4           /* host, not port */
	      && XINT (p->contents[i]) > 255)
	    return Qnil;

	  args[i + 1] = p->contents[i];
	}

      return Fformat (nargs + 1, args);
    }

  if (CONSP (address))
    {
      AUTO_STRING (format, "<Family %d>");
      return CALLN (Fformat, format, Fcar (address));
    }

  return Qnil;
}

DEFUN ("process-list", Fprocess_list, Sprocess_list, 0, 0, 0,
       doc: /* Return a list of all processes that are Emacs sub-processes.  */)
  (void)
{
  return Fmapcar (Qcdr, Vprocess_alist);
}

/* Starting asynchronous inferior processes.  */

DEFUN ("make-process", Fmake_process, Smake_process, 0, MANY, 0,
       doc: /* Start a program in a subprocess.  Return the process object for it.

This is similar to `start-process', but arguments are specified as
keyword/argument pairs.  The following arguments are defined:

:name NAME -- NAME is name for process.  It is modified if necessary
to make it unique.

:buffer BUFFER -- BUFFER is the buffer (or buffer-name) to associate
with the process.  Process output goes at end of that buffer, unless
you specify an output stream or filter function to handle the output.
BUFFER may be also nil, meaning that this process is not associated
with any buffer.

:command COMMAND -- COMMAND is a list starting with the program file
name, followed by strings to give to the program as arguments.

:coding CODING -- If CODING is a symbol, it specifies the coding
system used for both reading and writing for this process.  If CODING
is a cons (DECODING . ENCODING), DECODING is used for reading, and
ENCODING is used for writing.

:noquery BOOL -- When exiting Emacs, query the user if BOOL is nil and
the process is running.  If BOOL is not given, query before exiting.

:stop BOOL -- Start process in the `stopped' state if BOOL non-nil.
In the stopped state, a process does not accept incoming data, but you
can send outgoing data.  The stopped state is cleared by
`continue-process' and set by `stop-process'.

:connection-type TYPE -- TYPE is control type of device used to
communicate with subprocesses.  Values are `pipe' to use a pipe, `pty'
to use a pty, or nil to use the default specified through
`process-connection-type'.

:filter FILTER -- Install FILTER as the process filter.

:sentinel SENTINEL -- Install SENTINEL as the process sentinel.

:stderr STDERR -- STDERR is either a buffer or a pipe process attached
to the standard error of subprocess.  Specifying this implies
`:connection-type' is set to `pipe'.

usage: (make-process &rest ARGS)  */)
  (ptrdiff_t nargs, Lisp_Object *args)
{
  Lisp_Object buffer, name, command, program, proc, contact, current_dir, tem;
  Lisp_Object xstderr, stderrproc;
  ptrdiff_t count = SPECPDL_INDEX ();

  if (nargs == 0)
    return Qnil;

  /* Save arguments for process-contact and clone-process.  */
  contact = Flist (nargs, args);

  buffer = Fplist_get (contact, QCbuffer);
  if (!NILP (buffer))
    buffer = Fget_buffer_create (buffer);

  /* Make sure that the child will be able to chdir to the current
     buffer's current directory, or its unhandled equivalent.  We
     can't just have the child check for an error when it does the
     chdir, since it's in a vfork.  */
  current_dir = encode_current_directory ();

  name = Fplist_get (contact, QCname);
  CHECK_STRING (name);

  command = Fplist_get (contact, QCcommand);
  if (CONSP (command))
    program = XCAR (command);
  else
    program = Qnil;

  if (!NILP (program))
    CHECK_STRING (program);

  stderrproc = Qnil;
  xstderr = Fplist_get (contact, QCstderr);
  if (PROCESSP (xstderr))
    {
      if (!PIPECONN_P (xstderr))
	error ("Process is not a pipe process");
      stderrproc = xstderr;
    }
  else if (!NILP (xstderr))
    {
      CHECK_STRING (program);
      stderrproc = CALLN (Fmake_pipe_process,
			  QCname,
			  concat2 (name, build_string (" stderr")),
			  QCbuffer,
			  Fget_buffer_create (xstderr));
    }

  proc = make_process (name);
  record_unwind_protect (start_process_unwind, proc);

  pset_childp (XPROCESS (proc), Qt);
  eassert (NILP (XPROCESS (proc)->plist));
  pset_type (XPROCESS (proc), Qreal);
  pset_buffer (XPROCESS (proc), buffer);
  pset_sentinel (XPROCESS (proc), Fplist_get (contact, QCsentinel));
  pset_filter (XPROCESS (proc), Fplist_get (contact, QCfilter));
  pset_command (XPROCESS (proc), Fcopy_sequence (command));

  if (tem = Fplist_get (contact, QCnoquery), !NILP (tem))
    XPROCESS (proc)->kill_without_query = 1;
  if (tem = Fplist_get (contact, QCstop), !NILP (tem))
    pset_command (XPROCESS (proc), Qt);

  tem = Fplist_get (contact, QCconnection_type);
  if (EQ (tem, Qpty))
    XPROCESS (proc)->pty_flag = true;
  else if (EQ (tem, Qpipe))
    XPROCESS (proc)->pty_flag = false;
  else if (NILP (tem))
    XPROCESS (proc)->pty_flag = !NILP (Vprocess_connection_type);
  else
    report_file_error ("Unknown connection type", tem);

  if (!NILP (stderrproc))
    {
      pset_stderrproc (XPROCESS (proc), stderrproc);

      XPROCESS (proc)->pty_flag = false;
    }

#ifdef HAVE_GNUTLS
  /* AKA GNUTLS_INITSTAGE(proc).  */
  verify (GNUTLS_STAGE_EMPTY == 0);
  eassert (XPROCESS (proc)->gnutls_initstage == GNUTLS_STAGE_EMPTY);
  eassert (NILP (XPROCESS (proc)->gnutls_cred_type));
#endif

  XPROCESS (proc)->adaptive_read_buffering
    = (NILP (Vprocess_adaptive_read_buffering) ? 0
       : EQ (Vprocess_adaptive_read_buffering, Qt) ? 1 : 2);

  /* Make the process marker point into the process buffer (if any).  */
  if (BUFFERP (buffer))
    set_marker_both (XPROCESS (proc)->mark, buffer,
		     BUF_ZV (XBUFFER (buffer)),
		     BUF_ZV_BYTE (XBUFFER (buffer)));

  USE_SAFE_ALLOCA;

  {
    /* Decide coding systems for communicating with the process.  Here
       we don't setup the structure coding_system nor pay attention to
       unibyte mode.  They are done in create_process.  */

    /* Qt denotes we have not yet called Ffind_operation_coding_system.  */
    Lisp_Object coding_systems = Qt;
    Lisp_Object val, *args2;

    tem = Fplist_get (contact, QCcoding);
    if (!NILP (tem))
      {
	val = tem;
	if (CONSP (val))
	  val = XCAR (val);
      }
    else
      val = Vcoding_system_for_read;
    if (NILP (val))
      {
	ptrdiff_t nargs2 = 3 + XINT (Flength (command));
	Lisp_Object tem2;
	SAFE_ALLOCA_LISP (args2, nargs2);
	ptrdiff_t i = 0;
	args2[i++] = Qstart_process;
	args2[i++] = name;
	args2[i++] = buffer;
	for (tem2 = command; CONSP (tem2); tem2 = XCDR (tem2))
	  args2[i++] = XCAR (tem2);
	if (!NILP (program))
	  coding_systems = Ffind_operation_coding_system (nargs2, args2);
	if (CONSP (coding_systems))
	  val = XCAR (coding_systems);
	else if (CONSP (Vdefault_process_coding_system))
	  val = XCAR (Vdefault_process_coding_system);
      }
    pset_decode_coding_system (XPROCESS (proc), val);

    if (!NILP (tem))
      {
	val = tem;
	if (CONSP (val))
	  val = XCDR (val);
      }
    else
      val = Vcoding_system_for_write;
    if (NILP (val))
      {
	if (EQ (coding_systems, Qt))
	  {
	    ptrdiff_t nargs2 = 3 + XINT (Flength (command));
	    Lisp_Object tem2;
	    SAFE_ALLOCA_LISP (args2, nargs2);
	    ptrdiff_t i = 0;
	    args2[i++] = Qstart_process;
	    args2[i++] = name;
	    args2[i++] = buffer;
	    for (tem2 = command; CONSP (tem2); tem2 = XCDR (tem2))
	      args2[i++] = XCAR (tem2);
	    if (!NILP (program))
	      coding_systems = Ffind_operation_coding_system (nargs2, args2);
	  }
	if (CONSP (coding_systems))
	  val = XCDR (coding_systems);
	else if (CONSP (Vdefault_process_coding_system))
	  val = XCDR (Vdefault_process_coding_system);
      }
    pset_encode_coding_system (XPROCESS (proc), val);
    /* Note: At this moment, the above coding system may leave
       text-conversion or eol-conversion unspecified.  They will be
       decided after we read output from the process and decode it by
       some coding system, or just before we actually send a text to
       the process.  */
  }


  pset_decoding_buf (XPROCESS (proc), empty_unibyte_string);
  eassert (XPROCESS (proc)->decoding_carryover == 0);
  pset_encoding_buf (XPROCESS (proc), empty_unibyte_string);

  XPROCESS (proc)->inherit_coding_system_flag
    = !(NILP (buffer) || !inherit_process_coding_system);

  if (!NILP (program))
    {
      Lisp_Object program_args = XCDR (command);

      /* If program file name is not absolute, search our path for it.
	 Put the name we will really use in TEM.  */
      if (!IS_DIRECTORY_SEP (SREF (program, 0))
	  && !(SCHARS (program) > 1
	       && IS_DEVICE_SEP (SREF (program, 1))))
	{
	  tem = Qnil;
	  openp (Vexec_path, program, Vexec_suffixes, &tem,
		 make_number (X_OK), false);
	  if (NILP (tem))
	    report_file_error ("Searching for program", program);
	  tem = Fexpand_file_name (tem, Qnil);
	}
      else
	{
	  if (!NILP (Ffile_directory_p (program)))
	    error ("Specified program for new process is a directory");
	  tem = program;
	}

      /* Remove "/:" from TEM.  */
      tem = remove_slash_colon (tem);

      Lisp_Object arg_encoding = Qnil;

      /* Encode the file name and put it in NEW_ARGV.
	 That's where the child will use it to execute the program.  */
      tem = list1 (ENCODE_FILE (tem));
      ptrdiff_t new_argc = 1;

      /* Here we encode arguments by the coding system used for sending
	 data to the process.  We don't support using different coding
	 systems for encoding arguments and for encoding data sent to the
	 process.  */

      for (Lisp_Object tem2 = program_args; CONSP (tem2); tem2 = XCDR (tem2))
	{
	  Lisp_Object arg = XCAR (tem2);
	  CHECK_STRING (arg);
	  if (STRING_MULTIBYTE (arg))
	    {
	      if (NILP (arg_encoding))
		arg_encoding = (complement_process_encoding_system
				(XPROCESS (proc)->encode_coding_system));
	      arg = code_convert_string_norecord (arg, arg_encoding, 1);
	    }
	  tem = Fcons (arg, tem);
	  new_argc++;
	}

      /* Now that everything is encoded we can collect the strings into
	 NEW_ARGV.  */
      char **new_argv;
      SAFE_NALLOCA (new_argv, 1, new_argc + 1);
      new_argv[new_argc] = 0;

      for (ptrdiff_t i = new_argc - 1; i >= 0; i--)
	{
	  new_argv[i] = SSDATA (XCAR (tem));
	  tem = XCDR (tem);
	}

      create_process (proc, new_argv, current_dir);
    }
  else
    create_pty (proc);

  SAFE_FREE ();
  return unbind_to (count, proc);
}

/* If PROC doesn't have its pid set, then an error was signaled and
   the process wasn't started successfully, so remove it.  */
static void
start_process_unwind (Lisp_Object proc)
{
  if (XPROCESS (proc)->pid <= 0 && XPROCESS (proc)->pid != -2)
    remove_process (proc);
}

/* If *FD_ADDR is nonnegative, close it, and mark it as closed.  */

static void
close_process_fd (int *fd_addr)
{
  int fd = *fd_addr;
  if (0 <= fd)
    {
      *fd_addr = -1;
      emacs_close (fd);
    }
}

/* Indexes of file descriptors in open_fds.  */
enum
  {
    /* The pipe from Emacs to its subprocess.  */
    SUBPROCESS_STDIN,
    WRITE_TO_SUBPROCESS,

    /* The main pipe from the subprocess to Emacs.  */
    READ_FROM_SUBPROCESS,
    SUBPROCESS_STDOUT,

    /* The pipe from the subprocess to Emacs that is closed when the
       subprocess execs.  */
    READ_FROM_EXEC_MONITOR,
    EXEC_MONITOR_OUTPUT
  };

verify (PROCESS_OPEN_FDS == EXEC_MONITOR_OUTPUT + 1);

static void
create_process (Lisp_Object process, char **new_argv, Lisp_Object current_dir)
{
  struct Lisp_Process *p = XPROCESS (process);
  int inchannel, outchannel;
  pid_t pid;
  int vfork_errno;
  int forkin, forkout, forkerr = -1;
  bool pty_flag = 0;
  char pty_name[PTY_NAME_SIZE];
  Lisp_Object lisp_pty_name = Qnil;
  sigset_t oldset;

  inchannel = outchannel = -1;

  if (p->pty_flag)
    outchannel = inchannel = allocate_pty (pty_name);

  if (inchannel >= 0)
    {
      p->open_fd[READ_FROM_SUBPROCESS] = inchannel;
#if ! defined (USG) || defined (USG_SUBTTY_WORKS)
      /* On most USG systems it does not work to open the pty's tty here,
	 then close it and reopen it in the child.  */
      /* Don't let this terminal become our controlling terminal
	 (in case we don't have one).  */
      forkout = forkin = emacs_open (pty_name, O_RDWR | O_NOCTTY, 0);
      if (forkin < 0)
	report_file_error ("Opening pty", Qnil);
      p->open_fd[SUBPROCESS_STDIN] = forkin;
#else
      forkin = forkout = -1;
#endif /* not USG, or USG_SUBTTY_WORKS */
      pty_flag = 1;
      lisp_pty_name = build_string (pty_name);
    }
  else
    {
      if (emacs_pipe (p->open_fd + SUBPROCESS_STDIN) != 0
	  || emacs_pipe (p->open_fd + READ_FROM_SUBPROCESS) != 0)
	report_file_error ("Creating pipe", Qnil);
      forkin = p->open_fd[SUBPROCESS_STDIN];
      outchannel = p->open_fd[WRITE_TO_SUBPROCESS];
      inchannel = p->open_fd[READ_FROM_SUBPROCESS];
      forkout = p->open_fd[SUBPROCESS_STDOUT];

      if (!NILP (p->stderrproc))
	{
	  struct Lisp_Process *pp = XPROCESS (p->stderrproc);

	  forkerr = pp->open_fd[SUBPROCESS_STDOUT];

	  /* Close unnecessary file descriptors.  */
	  close_process_fd (&pp->open_fd[WRITE_TO_SUBPROCESS]);
	  close_process_fd (&pp->open_fd[SUBPROCESS_STDIN]);
	}
    }

#ifndef WINDOWSNT
  if (emacs_pipe (p->open_fd + READ_FROM_EXEC_MONITOR) != 0)
    report_file_error ("Creating pipe", Qnil);
#endif

  fcntl (inchannel, F_SETFL, O_NONBLOCK);
  fcntl (outchannel, F_SETFL, O_NONBLOCK);

  /* Record this as an active process, with its channels.  */
  chan_process[inchannel] = process;
  p->infd = inchannel;
  p->outfd = outchannel;

  /* Previously we recorded the tty descriptor used in the subprocess.
     It was only used for getting the foreground tty process, so now
     we just reopen the device (see emacs_get_tty_pgrp) as this is
     more portable (see USG_SUBTTY_WORKS above).  */

  p->pty_flag = pty_flag;
  pset_status (p, Qrun);

  add_process_read_fd (inchannel);

  /* This may signal an error.  */
  setup_process_coding_systems (process);

  block_input ();
  block_child_signal (&oldset);

#ifndef WINDOWSNT
  /* vfork, and prevent local vars from being clobbered by the vfork.  */
  Lisp_Object volatile current_dir_volatile = current_dir;
  Lisp_Object volatile lisp_pty_name_volatile = lisp_pty_name;
  char **volatile new_argv_volatile = new_argv;
  int volatile forkin_volatile = forkin;
  int volatile forkout_volatile = forkout;
  int volatile forkerr_volatile = forkerr;
  struct Lisp_Process *p_volatile = p;

  pid = vfork ();

  current_dir = current_dir_volatile;
  lisp_pty_name = lisp_pty_name_volatile;
  new_argv = new_argv_volatile;
  forkin = forkin_volatile;
  forkout = forkout_volatile;
  forkerr = forkerr_volatile;
  p = p_volatile;

  pty_flag = p->pty_flag;

  if (pid == 0)
#endif /* not WINDOWSNT */
    {
      /* Make the pty be the controlling terminal of the process.  */
#ifdef HAVE_PTYS
      /* First, disconnect its current controlling terminal.  */
      /* We tried doing setsid only if pty_flag, but it caused
	 process_set_signal to fail on SGI when using a pipe.  */
      setsid ();
      /* Make the pty's terminal the controlling terminal.  */
      if (pty_flag && forkin >= 0)
	{
#ifdef TIOCSCTTY
	  /* We ignore the return value
	     because faith@cs.unc.edu says that is necessary on Linux.  */
	  ioctl (forkin, TIOCSCTTY, 0);
#endif
	}
#if defined (LDISC1)
      if (pty_flag && forkin >= 0)
	{
	  struct termios t;
	  tcgetattr (forkin, &t);
	  t.c_lflag = LDISC1;
	  if (tcsetattr (forkin, TCSANOW, &t) < 0)
	    emacs_perror ("create_process/tcsetattr LDISC1");
	}
#else
#if defined (NTTYDISC) && defined (TIOCSETD)
      if (pty_flag && forkin >= 0)
	{
	  /* Use new line discipline.  */
	  int ldisc = NTTYDISC;
	  ioctl (forkin, TIOCSETD, &ldisc);
	}
#endif
#endif
#ifdef TIOCNOTTY
      /* In 4.3BSD, the TIOCSPGRP bug has been fixed, and now you
	 can do TIOCSPGRP only to the process's controlling tty.  */
      if (pty_flag)
	{
	  /* I wonder: would just ioctl (0, TIOCNOTTY, 0) work here?
	     I can't test it since I don't have 4.3.  */
	  int j = emacs_open (DEV_TTY, O_RDWR, 0);
	  if (j >= 0)
	    {
	      ioctl (j, TIOCNOTTY, 0);
	      emacs_close (j);
	    }
	}
#endif /* TIOCNOTTY */

#if !defined (DONT_REOPEN_PTY)
/*** There is a suggestion that this ought to be a
     conditional on TIOCSPGRP, or !defined TIOCSCTTY.
     Trying the latter gave the wrong results on Debian GNU/Linux 1.1;
     that system does seem to need this code, even though
     both TIOCSCTTY is defined.  */
	/* Now close the pty (if we had it open) and reopen it.
	   This makes the pty the controlling terminal of the subprocess.  */
      if (pty_flag)
	{

	  /* I wonder if emacs_close (emacs_open (SSDATA (lisp_pty_name), ...))
	     would work?  */
	  if (forkin >= 0)
	    emacs_close (forkin);
	  forkout = forkin = emacs_open (SSDATA (lisp_pty_name), O_RDWR, 0);

	  if (forkin < 0)
	    {
	      emacs_perror (SSDATA (lisp_pty_name));
	      _exit (EXIT_CANCELED);
	    }

	}
#endif /* not DONT_REOPEN_PTY */

#ifdef SETUP_SLAVE_PTY
      if (pty_flag)
	{
	  SETUP_SLAVE_PTY;
	}
#endif /* SETUP_SLAVE_PTY */
#endif /* HAVE_PTYS */

      signal (SIGINT, SIG_DFL);
      signal (SIGQUIT, SIG_DFL);
#ifdef SIGPROF
      signal (SIGPROF, SIG_DFL);
#endif

      /* Emacs ignores SIGPIPE, but the child should not.  */
      signal (SIGPIPE, SIG_DFL);

      /* Stop blocking SIGCHLD in the child.  */
      unblock_child_signal (&oldset);

      if (pty_flag)
	child_setup_tty (forkout);

      if (forkerr < 0)
	forkerr = forkout;
#ifdef WINDOWSNT
      pid = child_setup (forkin, forkout, forkerr, new_argv, 1, current_dir);
#else  /* not WINDOWSNT */
      child_setup (forkin, forkout, forkerr, new_argv, 1, current_dir);
#endif /* not WINDOWSNT */
    }

  /* Back in the parent process.  */

  vfork_errno = errno;
  p->pid = pid;
  if (pid >= 0)
    p->alive = 1;

  /* Stop blocking in the parent.  */
  unblock_child_signal (&oldset);
  unblock_input ();

  if (pid < 0)
    report_file_errno ("Doing vfork", Qnil, vfork_errno);
  else
    {
      /* vfork succeeded.  */

      /* Close the pipe ends that the child uses, or the child's pty.  */
      close_process_fd (&p->open_fd[SUBPROCESS_STDIN]);
      close_process_fd (&p->open_fd[SUBPROCESS_STDOUT]);

#ifdef WINDOWSNT
      register_child (pid, inchannel);
#endif /* WINDOWSNT */

      pset_tty_name (p, lisp_pty_name);

#ifndef WINDOWSNT
      /* Wait for child_setup to complete in case that vfork is
	 actually defined as fork.  The descriptor
	 XPROCESS (proc)->open_fd[EXEC_MONITOR_OUTPUT]
	 of a pipe is closed at the child side either by close-on-exec
	 on successful execve or the _exit call in child_setup.  */
      {
	char dummy;

	close_process_fd (&p->open_fd[EXEC_MONITOR_OUTPUT]);
	emacs_read (p->open_fd[READ_FROM_EXEC_MONITOR], &dummy, 1);
	close_process_fd (&p->open_fd[READ_FROM_EXEC_MONITOR]);
      }
#endif
      if (!NILP (p->stderrproc))
	{
	  struct Lisp_Process *pp = XPROCESS (p->stderrproc);
	  close_process_fd (&pp->open_fd[SUBPROCESS_STDOUT]);
	}
    }
}

static void
create_pty (Lisp_Object process)
{
  struct Lisp_Process *p = XPROCESS (process);
  char pty_name[PTY_NAME_SIZE];
  int pty_fd = !p->pty_flag ? -1 : allocate_pty (pty_name);

  if (pty_fd >= 0)
    {
      p->open_fd[SUBPROCESS_STDIN] = pty_fd;
#if ! defined (USG) || defined (USG_SUBTTY_WORKS)
      /* On most USG systems it does not work to open the pty's tty here,
	 then close it and reopen it in the child.  */
      /* Don't let this terminal become our controlling terminal
	 (in case we don't have one).  */
      int forkout = emacs_open (pty_name, O_RDWR | O_NOCTTY, 0);
      if (forkout < 0)
	report_file_error ("Opening pty", Qnil);
      p->open_fd[WRITE_TO_SUBPROCESS] = forkout;
#if defined (DONT_REOPEN_PTY)
      /* In the case that vfork is defined as fork, the parent process
	 (Emacs) may send some data before the child process completes
	 tty options setup.  So we setup tty before forking.  */
      child_setup_tty (forkout);
#endif /* DONT_REOPEN_PTY */
#endif /* not USG, or USG_SUBTTY_WORKS */

      fcntl (pty_fd, F_SETFL, O_NONBLOCK);

      /* Record this as an active process, with its channels.
	 As a result, child_setup will close Emacs's side of the pipes.  */
      chan_process[pty_fd] = process;
      p->infd = pty_fd;
      p->outfd = pty_fd;

      /* Previously we recorded the tty descriptor used in the subprocess.
	 It was only used for getting the foreground tty process, so now
	 we just reopen the device (see emacs_get_tty_pgrp) as this is
	 more portable (see USG_SUBTTY_WORKS above).  */

      p->pty_flag = 1;
      pset_status (p, Qrun);
      setup_process_coding_systems (process);

      add_non_keyboard_read_fd (pty_fd);

      pset_tty_name (p, build_string (pty_name));
    }

  p->pid = -2;
}

DEFUN ("make-pipe-process", Fmake_pipe_process, Smake_pipe_process,
       0, MANY, 0,
       doc: /* Create and return a bidirectional pipe process.

In Emacs, pipes are represented by process objects, so input and
output work as for subprocesses, and `delete-process' closes a pipe.
However, a pipe process has no process id, it cannot be signaled,
and the status codes are different from normal processes.

Arguments are specified as keyword/argument pairs.  The following
arguments are defined:

:name NAME -- NAME is the name of the process.  It is modified if necessary to make it unique.

:buffer BUFFER -- BUFFER is the buffer (or buffer-name) to associate
with the process.  Process output goes at the end of that buffer,
unless you specify an output stream or filter function to handle the
output.  If BUFFER is not given, the value of NAME is used.

:coding CODING -- If CODING is a symbol, it specifies the coding
system used for both reading and writing for this process.  If CODING
is a cons (DECODING . ENCODING), DECODING is used for reading, and
ENCODING is used for writing.

:noquery BOOL -- When exiting Emacs, query the user if BOOL is nil and
the process is running.  If BOOL is not given, query before exiting.

:stop BOOL -- Start process in the `stopped' state if BOOL non-nil.
In the stopped state, a pipe process does not accept incoming data,
but you can send outgoing data.  The stopped state is cleared by
`continue-process' and set by `stop-process'.

:filter FILTER -- Install FILTER as the process filter.

:sentinel SENTINEL -- Install SENTINEL as the process sentinel.

usage:  (make-pipe-process &rest ARGS)  */)
  (ptrdiff_t nargs, Lisp_Object *args)
{
  Lisp_Object proc, contact;
  struct Lisp_Process *p;
  Lisp_Object name, buffer;
  Lisp_Object tem;
  ptrdiff_t specpdl_count;
  int inchannel, outchannel;

  if (nargs == 0)
    return Qnil;

  contact = Flist (nargs, args);

  name = Fplist_get (contact, QCname);
  CHECK_STRING (name);
  proc = make_process (name);
  specpdl_count = SPECPDL_INDEX ();
  record_unwind_protect (remove_process, proc);
  p = XPROCESS (proc);

  if (emacs_pipe (p->open_fd + SUBPROCESS_STDIN) != 0
      || emacs_pipe (p->open_fd + READ_FROM_SUBPROCESS) != 0)
    report_file_error ("Creating pipe", Qnil);
  outchannel = p->open_fd[WRITE_TO_SUBPROCESS];
  inchannel = p->open_fd[READ_FROM_SUBPROCESS];

  fcntl (inchannel, F_SETFL, O_NONBLOCK);
  fcntl (outchannel, F_SETFL, O_NONBLOCK);

#ifdef WINDOWSNT
  register_aux_fd (inchannel);
#endif

  /* Record this as an active process, with its channels.  */
  chan_process[inchannel] = proc;
  p->infd = inchannel;
  p->outfd = outchannel;

  if (inchannel > max_desc)
    max_desc = inchannel;

  buffer = Fplist_get (contact, QCbuffer);
  if (NILP (buffer))
    buffer = name;
  buffer = Fget_buffer_create (buffer);
  pset_buffer (p, buffer);

  pset_childp (p, contact);
  pset_plist (p, Fcopy_sequence (Fplist_get (contact, QCplist)));
  pset_type (p, Qpipe);
  pset_sentinel (p, Fplist_get (contact, QCsentinel));
  pset_filter (p, Fplist_get (contact, QCfilter));
  eassert (NILP (p->log));
  if (tem = Fplist_get (contact, QCnoquery), !NILP (tem))
    p->kill_without_query = 1;
  if (tem = Fplist_get (contact, QCstop), !NILP (tem))
    pset_command (p, Qt);
  eassert (! p->pty_flag);

  if (!EQ (p->command, Qt))
    add_non_keyboard_read_fd (inchannel);
  p->adaptive_read_buffering
    = (NILP (Vprocess_adaptive_read_buffering) ? 0
       : EQ (Vprocess_adaptive_read_buffering, Qt) ? 1 : 2);

  /* Make the process marker point into the process buffer (if any).  */
  if (BUFFERP (buffer))
    set_marker_both (p->mark, buffer,
		     BUF_ZV (XBUFFER (buffer)),
		     BUF_ZV_BYTE (XBUFFER (buffer)));

  {
    /* Setup coding systems for communicating with the network stream.  */

    /* Qt denotes we have not yet called Ffind_operation_coding_system.  */
    Lisp_Object coding_systems = Qt;
    Lisp_Object val;

    tem = Fplist_get (contact, QCcoding);
    val = Qnil;
    if (!NILP (tem))
      {
	val = tem;
	if (CONSP (val))
	  val = XCAR (val);
      }
    else if (!NILP (Vcoding_system_for_read))
      val = Vcoding_system_for_read;
    else if ((!NILP (buffer) && NILP (BVAR (XBUFFER (buffer), enable_multibyte_characters)))
	     || (NILP (buffer) && NILP (BVAR (&buffer_defaults, enable_multibyte_characters))))
      /* We dare not decode end-of-line format by setting VAL to
	 Qraw_text, because the existing Emacs Lisp libraries
	 assume that they receive bare code including a sequence of
	 CR LF.  */
      val = Qnil;
    else
      {
	if (CONSP (coding_systems))
	  val = XCAR (coding_systems);
	else if (CONSP (Vdefault_process_coding_system))
	  val = XCAR (Vdefault_process_coding_system);
	else
	  val = Qnil;
      }
    pset_decode_coding_system (p, val);

    if (!NILP (tem))
      {
	val = tem;
	if (CONSP (val))
	  val = XCDR (val);
      }
    else if (!NILP (Vcoding_system_for_write))
      val = Vcoding_system_for_write;
    else if (NILP (BVAR (current_buffer, enable_multibyte_characters)))
      val = Qnil;
    else
      {
	if (CONSP (coding_systems))
	  val = XCDR (coding_systems);
	else if (CONSP (Vdefault_process_coding_system))
	  val = XCDR (Vdefault_process_coding_system);
	else
	  val = Qnil;
      }
    pset_encode_coding_system (p, val);
  }
  /* This may signal an error.  */
  setup_process_coding_systems (proc);

  specpdl_ptr = specpdl + specpdl_count;

  return proc;
}


/* Convert an internal struct sockaddr to a lisp object (vector or string).
   The address family of sa is not included in the result.  */

Lisp_Object
conv_sockaddr_to_lisp (struct sockaddr *sa, ptrdiff_t len)
{
  Lisp_Object address;
  ptrdiff_t i;
  unsigned char *cp;
  struct Lisp_Vector *p;

  /* Workaround for a bug in getsockname on BSD: Names bound to
     sockets in the UNIX domain are inaccessible; getsockname returns
     a zero length name.  */
  if (len < offsetof (struct sockaddr, sa_family) + sizeof (sa->sa_family))
    return empty_unibyte_string;

  switch (sa->sa_family)
    {
    case AF_INET:
      {
	struct sockaddr_in *sin = (struct sockaddr_in *) sa;
	len = sizeof (sin->sin_addr) + 1;
	address = Fmake_vector (make_number (len), Qnil);
	p = XVECTOR (address);
	p->contents[--len] = make_number (ntohs (sin->sin_port));
	cp = (unsigned char *) &sin->sin_addr;
	break;
      }
#ifdef AF_INET6
    case AF_INET6:
      {
	struct sockaddr_in6 *sin6 = (struct sockaddr_in6 *) sa;
	uint16_t *ip6 = (uint16_t *) &sin6->sin6_addr;
	len = sizeof (sin6->sin6_addr) / 2 + 1;
	address = Fmake_vector (make_number (len), Qnil);
	p = XVECTOR (address);
	p->contents[--len] = make_number (ntohs (sin6->sin6_port));
	for (i = 0; i < len; i++)
	  p->contents[i] = make_number (ntohs (ip6[i]));
	return address;
      }
#endif
#ifdef HAVE_LOCAL_SOCKETS
    case AF_LOCAL:
      {
	struct sockaddr_un *sockun = (struct sockaddr_un *) sa;
        ptrdiff_t name_length = len - offsetof (struct sockaddr_un, sun_path);
        /* If the first byte is NUL, the name is a Linux abstract
           socket name, and the name can contain embedded NULs.  If
           it's not, we have a NUL-terminated string.  Be careful not
           to walk past the end of the object looking for the name
           terminator, however.  */
        if (name_length > 0 && sockun->sun_path[0] != '\0')
          {
            const char *terminator
	      = memchr (sockun->sun_path, '\0', name_length);

            if (terminator)
              name_length = terminator - (const char *) sockun->sun_path;
          }

	return make_unibyte_string (sockun->sun_path, name_length);
      }
#endif
    default:
      len -= offsetof (struct sockaddr, sa_family) + sizeof (sa->sa_family);
      address = Fcons (make_number (sa->sa_family),
		       Fmake_vector (make_number (len), Qnil));
      p = XVECTOR (XCDR (address));
      cp = (unsigned char *) &sa->sa_family + sizeof (sa->sa_family);
      break;
    }

  i = 0;
  while (i < len)
    p->contents[i++] = make_number (*cp++);

  return address;
}

/* Convert an internal struct addrinfo to a Lisp object.  */

static Lisp_Object
conv_addrinfo_to_lisp (struct addrinfo *res)
{
  Lisp_Object protocol = make_number (res->ai_protocol);
  eassert (XINT (protocol) == res->ai_protocol);
  return Fcons (protocol, conv_sockaddr_to_lisp (res->ai_addr, res->ai_addrlen));
}


/* Get family and required size for sockaddr structure to hold ADDRESS.  */

static ptrdiff_t
get_lisp_to_sockaddr_size (Lisp_Object address, int *familyp)
{
  struct Lisp_Vector *p;

  if (VECTORP (address))
    {
      p = XVECTOR (address);
      if (p->header.size == 5)
	{
	  *familyp = AF_INET;
	  return sizeof (struct sockaddr_in);
	}
#ifdef AF_INET6
      else if (p->header.size == 9)
	{
	  *familyp = AF_INET6;
	  return sizeof (struct sockaddr_in6);
	}
#endif
    }
#ifdef HAVE_LOCAL_SOCKETS
  else if (STRINGP (address))
    {
      *familyp = AF_LOCAL;
      return sizeof (struct sockaddr_un);
    }
#endif
  else if (CONSP (address) && TYPE_RANGED_INTEGERP (int, XCAR (address))
	   && VECTORP (XCDR (address)))
    {
      struct sockaddr *sa;
      p = XVECTOR (XCDR (address));
      if (MAX_ALLOCA - sizeof sa->sa_family < p->header.size)
	return 0;
      *familyp = XINT (XCAR (address));
      return p->header.size + sizeof (sa->sa_family);
    }
  return 0;
}

/* Convert an address object (vector or string) to an internal sockaddr.

   The address format has been basically validated by
   get_lisp_to_sockaddr_size, but this does not mean FAMILY is valid;
   it could have come from user data.  So if FAMILY is not valid,
   we return after zeroing *SA.  */

static void
conv_lisp_to_sockaddr (int family, Lisp_Object address, struct sockaddr *sa, int len)
{
  register struct Lisp_Vector *p;
  register unsigned char *cp = NULL;
  register int i;
  EMACS_INT hostport;

  memset (sa, 0, len);

  if (VECTORP (address))
    {
      p = XVECTOR (address);
      if (family == AF_INET)
	{
	  struct sockaddr_in *sin = (struct sockaddr_in *) sa;
	  len = sizeof (sin->sin_addr) + 1;
	  hostport = XINT (p->contents[--len]);
	  sin->sin_port = htons (hostport);
	  cp = (unsigned char *)&sin->sin_addr;
	  sa->sa_family = family;
	}
#ifdef AF_INET6
      else if (family == AF_INET6)
	{
	  struct sockaddr_in6 *sin6 = (struct sockaddr_in6 *) sa;
	  uint16_t *ip6 = (uint16_t *)&sin6->sin6_addr;
	  len = sizeof (sin6->sin6_addr) / 2 + 1;
	  hostport = XINT (p->contents[--len]);
	  sin6->sin6_port = htons (hostport);
	  for (i = 0; i < len; i++)
	    if (INTEGERP (p->contents[i]))
	      {
		int j = XFASTINT (p->contents[i]) & 0xffff;
		ip6[i] = ntohs (j);
	      }
	  sa->sa_family = family;
	  return;
	}
#endif
      else
	return;
    }
  else if (STRINGP (address))
    {
#ifdef HAVE_LOCAL_SOCKETS
      if (family == AF_LOCAL)
	{
	  struct sockaddr_un *sockun = (struct sockaddr_un *) sa;
	  cp = SDATA (address);
	  for (i = 0; i < sizeof (sockun->sun_path) && *cp; i++)
	    sockun->sun_path[i] = *cp++;
	  sa->sa_family = family;
	}
#endif
      return;
    }
  else
    {
      p = XVECTOR (XCDR (address));
      cp = (unsigned char *)sa + sizeof (sa->sa_family);
    }

  for (i = 0; i < len; i++)
    if (INTEGERP (p->contents[i]))
      *cp++ = XFASTINT (p->contents[i]) & 0xff;
}

#ifdef DATAGRAM_SOCKETS
DEFUN ("process-datagram-address", Fprocess_datagram_address, Sprocess_datagram_address,
       1, 1, 0,
       doc: /* Get the current datagram address associated with PROCESS.
If PROCESS is a non-blocking network process that hasn't been fully
set up yet, this function will block until socket setup has completed.  */)
  (Lisp_Object process)
{
  int channel;

  CHECK_PROCESS (process);

  if (NETCONN_P (process))
    wait_for_socket_fds (process, "process-datagram-address");

  if (!DATAGRAM_CONN_P (process))
    return Qnil;

  channel = XPROCESS (process)->infd;
  return conv_sockaddr_to_lisp (datagram_address[channel].sa,
				datagram_address[channel].len);
}

DEFUN ("set-process-datagram-address", Fset_process_datagram_address, Sset_process_datagram_address,
       2, 2, 0,
       doc: /* Set the datagram address for PROCESS to ADDRESS.
Return nil upon error setting address, ADDRESS otherwise.

If PROCESS is a non-blocking network process that hasn't been fully
set up yet, this function will block until socket setup has completed.  */)
  (Lisp_Object process, Lisp_Object address)
{
  int channel;
  int family;
  ptrdiff_t len;

  CHECK_PROCESS (process);

  if (NETCONN_P (process))
    wait_for_socket_fds (process, "set-process-datagram-address");

  if (!DATAGRAM_CONN_P (process))
    return Qnil;

  channel = XPROCESS (process)->infd;

  len = get_lisp_to_sockaddr_size (address, &family);
  if (len == 0 || datagram_address[channel].len != len)
    return Qnil;
  conv_lisp_to_sockaddr (family, address, datagram_address[channel].sa, len);
  return address;
}
#endif


static const struct socket_options {
  /* The name of this option.  Should be lowercase version of option
     name without SO_ prefix.  */
  const char *name;
  /* Option level SOL_...  */
  int optlevel;
  /* Option number SO_...  */
  int optnum;
  enum { SOPT_UNKNOWN, SOPT_BOOL, SOPT_INT, SOPT_IFNAME, SOPT_LINGER } opttype;
  enum { OPIX_NONE = 0, OPIX_MISC = 1, OPIX_REUSEADDR = 2 } optbit;
} socket_options[] =
  {
#ifdef SO_BINDTODEVICE
    { ":bindtodevice", SOL_SOCKET, SO_BINDTODEVICE, SOPT_IFNAME, OPIX_MISC },
#endif
#ifdef SO_BROADCAST
    { ":broadcast", SOL_SOCKET, SO_BROADCAST, SOPT_BOOL, OPIX_MISC },
#endif
#ifdef SO_DONTROUTE
    { ":dontroute", SOL_SOCKET, SO_DONTROUTE, SOPT_BOOL, OPIX_MISC },
#endif
#ifdef SO_KEEPALIVE
    { ":keepalive", SOL_SOCKET, SO_KEEPALIVE, SOPT_BOOL, OPIX_MISC },
#endif
#ifdef SO_LINGER
    { ":linger", SOL_SOCKET, SO_LINGER, SOPT_LINGER, OPIX_MISC },
#endif
#ifdef SO_OOBINLINE
    { ":oobinline", SOL_SOCKET, SO_OOBINLINE, SOPT_BOOL, OPIX_MISC },
#endif
#ifdef SO_PRIORITY
    { ":priority", SOL_SOCKET, SO_PRIORITY, SOPT_INT, OPIX_MISC },
#endif
#ifdef SO_REUSEADDR
    { ":reuseaddr", SOL_SOCKET, SO_REUSEADDR, SOPT_BOOL, OPIX_REUSEADDR },
#endif
    { 0, 0, 0, SOPT_UNKNOWN, OPIX_NONE }
  };

/* Set option OPT to value VAL on socket S.

   Return (1<<socket_options[OPT].optbit) if option is known, 0 otherwise.
   Signals an error if setting a known option fails.
*/

static int
set_socket_option (int s, Lisp_Object opt, Lisp_Object val)
{
  char *name;
  const struct socket_options *sopt;
  int ret = 0;

  CHECK_SYMBOL (opt);

  name = SSDATA (SYMBOL_NAME (opt));
  for (sopt = socket_options; sopt->name; sopt++)
    if (strcmp (name, sopt->name) == 0)
      break;

  switch (sopt->opttype)
    {
    case SOPT_BOOL:
      {
	int optval;
	optval = NILP (val) ? 0 : 1;
	ret = setsockopt (s, sopt->optlevel, sopt->optnum,
			  &optval, sizeof (optval));
	break;
      }

    case SOPT_INT:
      {
	int optval;
	if (TYPE_RANGED_INTEGERP (int, val))
	  optval = XINT (val);
	else
	  error ("Bad option value for %s", name);
	ret = setsockopt (s, sopt->optlevel, sopt->optnum,
			  &optval, sizeof (optval));
	break;
      }

#ifdef SO_BINDTODEVICE
    case SOPT_IFNAME:
      {
	char devname[IFNAMSIZ + 1];

	/* This is broken, at least in the Linux 2.4 kernel.
	   To unbind, the arg must be a zero integer, not the empty string.
	   This should work on all systems.   KFS. 2003-09-23.  */
	memset (devname, 0, sizeof devname);
	if (STRINGP (val))
	  {
	    char *arg = SSDATA (val);
	    int len = min (strlen (arg), IFNAMSIZ);
	    memcpy (devname, arg, len);
	  }
	else if (!NILP (val))
	  error ("Bad option value for %s", name);
	ret = setsockopt (s, sopt->optlevel, sopt->optnum,
			  devname, IFNAMSIZ);
	break;
      }
#endif

#ifdef SO_LINGER
    case SOPT_LINGER:
      {
	struct linger linger;

	linger.l_onoff = 1;
	linger.l_linger = 0;
	if (TYPE_RANGED_INTEGERP (int, val))
	  linger.l_linger = XINT (val);
	else
	  linger.l_onoff = NILP (val) ? 0 : 1;
	ret = setsockopt (s, sopt->optlevel, sopt->optnum,
			  &linger, sizeof (linger));
	break;
      }
#endif

    default:
      return 0;
    }

  if (ret < 0)
    {
      int setsockopt_errno = errno;
      report_file_errno ("Cannot set network option", list2 (opt, val),
			 setsockopt_errno);
    }

  return (1 << sopt->optbit);
}


DEFUN ("set-network-process-option",
       Fset_network_process_option, Sset_network_process_option,
       3, 4, 0,
       doc: /* For network process PROCESS set option OPTION to value VALUE.
See `make-network-process' for a list of options and values.
If optional fourth arg NO-ERROR is non-nil, don't signal an error if
OPTION is not a supported option, return nil instead; otherwise return t.

If PROCESS is a non-blocking network process that hasn't been fully
set up yet, this function will block until socket setup has completed. */)
  (Lisp_Object process, Lisp_Object option, Lisp_Object value, Lisp_Object no_error)
{
  int s;
  struct Lisp_Process *p;

  CHECK_PROCESS (process);
  p = XPROCESS (process);
  if (!NETCONN1_P (p))
    error ("Process is not a network process");

  wait_for_socket_fds (process, "set-network-process-option");

  s = p->infd;
  if (s < 0)
    error ("Process is not running");

  if (set_socket_option (s, option, value))
    {
      pset_childp (p, Fplist_put (p->childp, option, value));
      return Qt;
    }

  if (NILP (no_error))
    error ("Unknown or unsupported option");

  return Qnil;
}


DEFUN ("serial-process-configure",
       Fserial_process_configure,
       Sserial_process_configure,
       0, MANY, 0,
       doc: /* Configure speed, bytesize, etc. of a serial process.

Arguments are specified as keyword/argument pairs.  Attributes that
are not given are re-initialized from the process's current
configuration (available via the function `process-contact') or set to
reasonable default values.  The following arguments are defined:

:process PROCESS
:name NAME
:buffer BUFFER
:port PORT
-- Any of these arguments can be given to identify the process that is
to be configured.  If none of these arguments is given, the current
buffer's process is used.

:speed SPEED -- SPEED is the speed of the serial port in bits per
second, also called baud rate.  Any value can be given for SPEED, but
most serial ports work only at a few defined values between 1200 and
115200, with 9600 being the most common value.  If SPEED is nil, the
serial port is not configured any further, i.e., all other arguments
are ignored.  This may be useful for special serial ports such as
Bluetooth-to-serial converters which can only be configured through AT
commands.  A value of nil for SPEED can be used only when passed
through `make-serial-process' or `serial-term'.

:bytesize BYTESIZE -- BYTESIZE is the number of bits per byte, which
can be 7 or 8.  If BYTESIZE is not given or nil, a value of 8 is used.

:parity PARITY -- PARITY can be nil (don't use parity), the symbol
`odd' (use odd parity), or the symbol `even' (use even parity).  If
PARITY is not given, no parity is used.

:stopbits STOPBITS -- STOPBITS is the number of stopbits used to
terminate a byte transmission.  STOPBITS can be 1 or 2.  If STOPBITS
is not given or nil, 1 stopbit is used.

:flowcontrol FLOWCONTROL -- FLOWCONTROL determines the type of
flowcontrol to be used, which is either nil (don't use flowcontrol),
the symbol `hw' (use RTS/CTS hardware flowcontrol), or the symbol `sw'
\(use XON/XOFF software flowcontrol).  If FLOWCONTROL is not given, no
flowcontrol is used.

`serial-process-configure' is called by `make-serial-process' for the
initial configuration of the serial port.

Examples:

\(serial-process-configure :process "/dev/ttyS0" :speed 1200)

\(serial-process-configure
    :buffer "COM1" :stopbits 1 :parity \\='odd :flowcontrol \\='hw)

\(serial-process-configure :port "\\\\.\\COM13" :bytesize 7)

usage: (serial-process-configure &rest ARGS)  */)
  (ptrdiff_t nargs, Lisp_Object *args)
{
  struct Lisp_Process *p;
  Lisp_Object contact = Qnil;
  Lisp_Object proc = Qnil;

  contact = Flist (nargs, args);

  proc = Fplist_get (contact, QCprocess);
  if (NILP (proc))
    proc = Fplist_get (contact, QCname);
  if (NILP (proc))
    proc = Fplist_get (contact, QCbuffer);
  if (NILP (proc))
    proc = Fplist_get (contact, QCport);
  proc = get_process (proc);
  p = XPROCESS (proc);
  if (!EQ (p->type, Qserial))
    error ("Not a serial process");

  if (NILP (Fplist_get (p->childp, QCspeed)))
    return Qnil;

  serial_configure (p, contact);
  return Qnil;
}

DEFUN ("make-serial-process", Fmake_serial_process, Smake_serial_process,
       0, MANY, 0,
       doc: /* Create and return a serial port process.

In Emacs, serial port connections are represented by process objects,
so input and output work as for subprocesses, and `delete-process'
closes a serial port connection.  However, a serial process has no
process id, it cannot be signaled, and the status codes are different
from normal processes.

`make-serial-process' creates a process and a buffer, on which you
probably want to use `process-send-string'.  Try \\[serial-term] for
an interactive terminal.  See below for examples.

Arguments are specified as keyword/argument pairs.  The following
arguments are defined:

:port PORT -- (mandatory) PORT is the path or name of the serial port.
For example, this could be "/dev/ttyS0" on Unix.  On Windows, this
could be "COM1", or "\\\\.\\COM10" for ports higher than COM9 (double
the backslashes in strings).

:speed SPEED -- (mandatory) is handled by `serial-process-configure',
which this function calls.

:name NAME -- NAME is the name of the process.  If NAME is not given,
the value of PORT is used.

:buffer BUFFER -- BUFFER is the buffer (or buffer-name) to associate
with the process.  Process output goes at the end of that buffer,
unless you specify an output stream or filter function to handle the
output.  If BUFFER is not given, the value of NAME is used.

:coding CODING -- If CODING is a symbol, it specifies the coding
system used for both reading and writing for this process.  If CODING
is a cons (DECODING . ENCODING), DECODING is used for reading, and
ENCODING is used for writing.

:noquery BOOL -- When exiting Emacs, query the user if BOOL is nil and
the process is running.  If BOOL is not given, query before exiting.

:stop BOOL -- Start process in the `stopped' state if BOOL is non-nil.
In the stopped state, a serial process does not accept incoming data,
but you can send outgoing data.  The stopped state is cleared by
`continue-process' and set by `stop-process'.

:filter FILTER -- Install FILTER as the process filter.

:sentinel SENTINEL -- Install SENTINEL as the process sentinel.

:plist PLIST -- Install PLIST as the initial plist of the process.

:bytesize
:parity
:stopbits
:flowcontrol
-- This function calls `serial-process-configure' to handle these
arguments.

The original argument list, possibly modified by later configuration,
is available via the function `process-contact'.

Examples:

\(make-serial-process :port "/dev/ttyS0" :speed 9600)

\(make-serial-process :port "COM1" :speed 115200 :stopbits 2)

\(make-serial-process :port "\\\\.\\COM13" :speed 1200 :bytesize 7 :parity \\='odd)

\(make-serial-process :port "/dev/tty.BlueConsole-SPP-1" :speed nil)

usage:  (make-serial-process &rest ARGS)  */)
  (ptrdiff_t nargs, Lisp_Object *args)
{
  int fd = -1;
  Lisp_Object proc, contact, port;
  struct Lisp_Process *p;
  Lisp_Object name, buffer;
  Lisp_Object tem, val;
  ptrdiff_t specpdl_count;

  if (nargs == 0)
    return Qnil;

  contact = Flist (nargs, args);

  port = Fplist_get (contact, QCport);
  if (NILP (port))
    error ("No port specified");
  CHECK_STRING (port);

  if (NILP (Fplist_member (contact, QCspeed)))
    error (":speed not specified");
  if (!NILP (Fplist_get (contact, QCspeed)))
    CHECK_NUMBER (Fplist_get (contact, QCspeed));

  name = Fplist_get (contact, QCname);
  if (NILP (name))
    name = port;
  CHECK_STRING (name);
  proc = make_process (name);
  specpdl_count = SPECPDL_INDEX ();
  record_unwind_protect (remove_process, proc);
  p = XPROCESS (proc);

  fd = serial_open (port);
  p->open_fd[SUBPROCESS_STDIN] = fd;
  p->infd = fd;
  p->outfd = fd;
  if (fd > max_desc)
    max_desc = fd;
  chan_process[fd] = proc;

  buffer = Fplist_get (contact, QCbuffer);
  if (NILP (buffer))
    buffer = name;
  buffer = Fget_buffer_create (buffer);
  pset_buffer (p, buffer);

  pset_childp (p, contact);
  pset_plist (p, Fcopy_sequence (Fplist_get (contact, QCplist)));
  pset_type (p, Qserial);
  pset_sentinel (p, Fplist_get (contact, QCsentinel));
  pset_filter (p, Fplist_get (contact, QCfilter));
  eassert (NILP (p->log));
  if (tem = Fplist_get (contact, QCnoquery), !NILP (tem))
    p->kill_without_query = 1;
  if (tem = Fplist_get (contact, QCstop), !NILP (tem))
    pset_command (p, Qt);
  eassert (! p->pty_flag);

  if (!EQ (p->command, Qt))
    add_non_keyboard_read_fd (fd);

  if (BUFFERP (buffer))
    {
      set_marker_both (p->mark, buffer,
		       BUF_ZV (XBUFFER (buffer)),
		       BUF_ZV_BYTE (XBUFFER (buffer)));
    }

  tem = Fplist_member (contact, QCcoding);
  if (!NILP (tem) && (!CONSP (tem) || !CONSP (XCDR (tem))))
    tem = Qnil;

  val = Qnil;
  if (!NILP (tem))
    {
      val = XCAR (XCDR (tem));
      if (CONSP (val))
	val = XCAR (val);
    }
  else if (!NILP (Vcoding_system_for_read))
    val = Vcoding_system_for_read;
  else if ((!NILP (buffer) && NILP (BVAR (XBUFFER (buffer), enable_multibyte_characters)))
	   || (NILP (buffer) && NILP (BVAR (&buffer_defaults, enable_multibyte_characters))))
    val = Qnil;
  pset_decode_coding_system (p, val);

  val = Qnil;
  if (!NILP (tem))
    {
      val = XCAR (XCDR (tem));
      if (CONSP (val))
	val = XCDR (val);
    }
  else if (!NILP (Vcoding_system_for_write))
    val = Vcoding_system_for_write;
  else if ((!NILP (buffer) && NILP (BVAR (XBUFFER (buffer), enable_multibyte_characters)))
	   || (NILP (buffer) && NILP (BVAR (&buffer_defaults, enable_multibyte_characters))))
    val = Qnil;
  pset_encode_coding_system (p, val);

  setup_process_coding_systems (proc);
  pset_decoding_buf (p, empty_unibyte_string);
  eassert (p->decoding_carryover == 0);
  pset_encoding_buf (p, empty_unibyte_string);
  p->inherit_coding_system_flag
    = !(!NILP (tem) || NILP (buffer) || !inherit_process_coding_system);

  Fserial_process_configure (nargs, args);

  specpdl_ptr = specpdl + specpdl_count;

  return proc;
}

static void
set_network_socket_coding_system (Lisp_Object proc, Lisp_Object host,
				  Lisp_Object service, Lisp_Object name)
{
  Lisp_Object tem;
  struct Lisp_Process *p = XPROCESS (proc);
  Lisp_Object contact = p->childp;
  Lisp_Object coding_systems = Qt;
  Lisp_Object val;

  tem = Fplist_member (contact, QCcoding);
  if (!NILP (tem) && (!CONSP (tem) || !CONSP (XCDR (tem))))
    tem = Qnil;  /* No error message (too late!).  */

  /* Setup coding systems for communicating with the network stream.  */
  /* Qt denotes we have not yet called Ffind_operation_coding_system.  */

  if (!NILP (tem))
    {
      val = XCAR (XCDR (tem));
      if (CONSP (val))
	val = XCAR (val);
    }
  else if (!NILP (Vcoding_system_for_read))
    val = Vcoding_system_for_read;
  else if ((!NILP (p->buffer)
	    && NILP (BVAR (XBUFFER (p->buffer), enable_multibyte_characters)))
	   || (NILP (p->buffer)
	       && NILP (BVAR (&buffer_defaults, enable_multibyte_characters))))
    /* We dare not decode end-of-line format by setting VAL to
       Qraw_text, because the existing Emacs Lisp libraries
       assume that they receive bare code including a sequence of
       CR LF.  */
    val = Qnil;
  else
    {
      if (NILP (host) || NILP (service))
	coding_systems = Qnil;
      else
	coding_systems = CALLN (Ffind_operation_coding_system,
				Qopen_network_stream, name, p->buffer,
				host, service);
      if (CONSP (coding_systems))
	val = XCAR (coding_systems);
      else if (CONSP (Vdefault_process_coding_system))
	val = XCAR (Vdefault_process_coding_system);
      else
	val = Qnil;
    }
  pset_decode_coding_system (p, val);

  if (!NILP (tem))
    {
      val = XCAR (XCDR (tem));
      if (CONSP (val))
	val = XCDR (val);
    }
  else if (!NILP (Vcoding_system_for_write))
    val = Vcoding_system_for_write;
  else if (NILP (BVAR (current_buffer, enable_multibyte_characters)))
    val = Qnil;
  else
    {
      if (EQ (coding_systems, Qt))
	{
	  if (NILP (host) || NILP (service))
	    coding_systems = Qnil;
	  else
	    coding_systems = CALLN (Ffind_operation_coding_system,
				    Qopen_network_stream, name, p->buffer,
				    host, service);
	}
      if (CONSP (coding_systems))
	val = XCDR (coding_systems);
      else if (CONSP (Vdefault_process_coding_system))
	val = XCDR (Vdefault_process_coding_system);
      else
	val = Qnil;
    }
  pset_encode_coding_system (p, val);

  pset_decoding_buf (p, empty_unibyte_string);
  p->decoding_carryover = 0;
  pset_encoding_buf (p, empty_unibyte_string);

  p->inherit_coding_system_flag
    = !(!NILP (tem) || NILP (p->buffer) || !inherit_process_coding_system);
}

#ifdef HAVE_GNUTLS
static void
finish_after_tls_connection (Lisp_Object proc)
{
  struct Lisp_Process *p = XPROCESS (proc);
  Lisp_Object contact = p->childp;
  Lisp_Object result = Qt;

  if (!NILP (Ffboundp (Qnsm_verify_connection)))
    result = call3 (Qnsm_verify_connection,
		    proc,
		    Fplist_get (contact, QChost),
		    Fplist_get (contact, QCservice));

  if (NILP (result))
    {
      pset_status (p, list2 (Qfailed,
			     build_string ("The Network Security Manager stopped the connections")));
      deactivate_process (proc);
    }
  else if (p->outfd < 0)
    {
      /* The counterparty may have closed the connection (especially
	 if the NSM prompt above take a long time), so recheck the file
	 descriptor here. */
      pset_status (p, Qfailed);
      deactivate_process (proc);
    }
  else if (! FD_ISSET (p->outfd, &connect_wait_mask))
    {
      /* If we cleared the connection wait mask before we did the TLS
	 setup, then we have to say that the process is finally "open"
	 here. */
      pset_status (p, Qrun);
      /* Execute the sentinel here.  If we had relied on status_notify
	 to do it later, it will read input from the process before
	 calling the sentinel.  */
      exec_sentinel (proc, build_string ("open\n"));
    }
}
#endif

static void
connect_network_socket (Lisp_Object proc, Lisp_Object addrinfos,
                        Lisp_Object use_external_socket_p)
{
  ptrdiff_t count = SPECPDL_INDEX ();
  int s = -1, outch, inch;
  int xerrno = 0;
  int family;
  struct sockaddr *sa = NULL;
  int ret;
  ptrdiff_t addrlen;
  struct Lisp_Process *p = XPROCESS (proc);
  Lisp_Object contact = p->childp;
  int optbits = 0;
  int socket_to_use = -1;

  if (!NILP (use_external_socket_p))
    {
      socket_to_use = external_sock_fd;

      /* Ensure we don't consume the external socket twice.  */
      external_sock_fd = -1;
    }

  /* Do this in case we never enter the while-loop below.  */
  s = -1;

  while (!NILP (addrinfos))
    {
      Lisp_Object addrinfo = XCAR (addrinfos);
      addrinfos = XCDR (addrinfos);
      int protocol = XINT (XCAR (addrinfo));
      Lisp_Object ip_address = XCDR (addrinfo);

#ifdef WINDOWSNT
    retry_connect:
#endif

      addrlen = get_lisp_to_sockaddr_size (ip_address, &family);
      if (sa)
	free (sa);
      sa = xmalloc (addrlen);
      conv_lisp_to_sockaddr (family, ip_address, sa, addrlen);

      s = socket_to_use;
      if (s < 0)
	{
	  int socktype = p->socktype | SOCK_CLOEXEC;
	  if (p->is_non_blocking_client)
	    socktype |= SOCK_NONBLOCK;
	  s = socket (family, socktype, protocol);
	  if (s < 0)
	    {
	      xerrno = errno;
	      continue;
	    }
	}

      if (p->is_non_blocking_client && ! (SOCK_NONBLOCK && socket_to_use < 0))
	{
	  ret = fcntl (s, F_SETFL, O_NONBLOCK);
	  if (ret < 0)
	    {
	      xerrno = errno;
	      emacs_close (s);
	      s = -1;
	      if (0 <= socket_to_use)
		break;
	      continue;
	    }
	}

#ifdef DATAGRAM_SOCKETS
      if (!p->is_server && p->socktype == SOCK_DGRAM)
	break;
#endif /* DATAGRAM_SOCKETS */

      /* Make us close S if quit.  */
      record_unwind_protect_int (close_file_unwind, s);

      /* Parse network options in the arg list.  We simply ignore anything
	 which isn't a known option (including other keywords).  An error
	 is signaled if setting a known option fails.  */
      {
	Lisp_Object params = contact, key, val;

	while (!NILP (params))
	  {
	    key = XCAR (params);
	    params = XCDR (params);
	    val = XCAR (params);
	    params = XCDR (params);
	    optbits |= set_socket_option (s, key, val);
	  }
      }

      if (p->is_server)
	{
	  /* Configure as a server socket.  */

	  /* SO_REUSEADDR = 1 is default for server sockets; must specify
	     explicit :reuseaddr key to override this.  */
#ifdef HAVE_LOCAL_SOCKETS
	  if (family != AF_LOCAL)
#endif
	    if (!(optbits & (1 << OPIX_REUSEADDR)))
	      {
		int optval = 1;
		if (setsockopt (s, SOL_SOCKET, SO_REUSEADDR, &optval, sizeof optval))
		  report_file_error ("Cannot set reuse option on server socket", Qnil);
	      }

          /* If passed a socket descriptor, it should be already bound. */
	  if (socket_to_use < 0 && bind (s, sa, addrlen) != 0)
	    report_file_error ("Cannot bind server socket", Qnil);

#ifdef HAVE_GETSOCKNAME
	  if (p->port == 0)
	    {
	      struct sockaddr_in sa1;
	      socklen_t len1 = sizeof (sa1);
	      if (getsockname (s, (struct sockaddr *)&sa1, &len1) == 0)
		{
		  Lisp_Object service;
		  service = make_number (ntohs (sa1.sin_port));
		  contact = Fplist_put (contact, QCservice, service);
		  /* Save the port number so that we can stash it in
		     the process object later.  */
		  ((struct sockaddr_in *)sa)->sin_port = sa1.sin_port;
		}
	    }
#endif

	  if (p->socktype != SOCK_DGRAM && listen (s, p->backlog))
	    report_file_error ("Cannot listen on server socket", Qnil);

	  break;
	}

      immediate_quit = 1;
      QUIT;

      ret = connect (s, sa, addrlen);
      xerrno = errno;

      if (ret == 0 || xerrno == EISCONN)
	{
	  /* The unwind-protect will be discarded afterwards.
	     Likewise for immediate_quit.  */
	  break;
	}

      if (p->is_non_blocking_client && xerrno == EINPROGRESS)
	break;

#ifndef WINDOWSNT
      if (xerrno == EINTR)
	{
	  /* Unlike most other syscalls connect() cannot be called
	     again.  (That would return EALREADY.)  The proper way to
	     wait for completion is pselect().  */
	  int sc;
	  socklen_t len;
	  fd_set fdset;
	retry_select:
	  FD_ZERO (&fdset);
	  FD_SET (s, &fdset);
	  QUIT;
	  sc = pselect (s + 1, NULL, &fdset, NULL, NULL, NULL);
	  if (sc == -1)
	    {
	      if (errno == EINTR)
		goto retry_select;
	      else
		report_file_error ("Failed select", Qnil);
	    }
	  eassert (sc > 0);

	  len = sizeof xerrno;
	  eassert (FD_ISSET (s, &fdset));
	  if (getsockopt (s, SOL_SOCKET, SO_ERROR, &xerrno, &len) < 0)
	    report_file_error ("Failed getsockopt", Qnil);
	  if (xerrno == 0)
	    break;
	  if (NILP (addrinfos))
	    report_file_errno ("Failed connect", Qnil, xerrno);
	}
#endif /* !WINDOWSNT */

      immediate_quit = 0;

      /* Discard the unwind protect closing S.  */
      specpdl_ptr = specpdl + count;
      emacs_close (s);
      s = -1;
      if (0 <= socket_to_use)
	break;

#ifdef WINDOWSNT
      if (xerrno == EINTR)
	goto retry_connect;
#endif
    }

  if (s >= 0)
    {
#ifdef DATAGRAM_SOCKETS
      if (p->socktype == SOCK_DGRAM)
	{
	  if (datagram_address[s].sa)
	    emacs_abort ();

	  datagram_address[s].sa = xmalloc (addrlen);
	  datagram_address[s].len = addrlen;
	  if (p->is_server)
	    {
	      Lisp_Object remote;
	      memset (datagram_address[s].sa, 0, addrlen);
	      if (remote = Fplist_get (contact, QCremote), !NILP (remote))
		{
		  int rfamily;
		  ptrdiff_t rlen = get_lisp_to_sockaddr_size (remote, &rfamily);
		  if (rlen != 0 && rfamily == family
		      && rlen == addrlen)
		    conv_lisp_to_sockaddr (rfamily, remote,
					   datagram_address[s].sa, rlen);
		}
	    }
	  else
	    memcpy (datagram_address[s].sa, sa, addrlen);
	}
#endif

      contact = Fplist_put (contact, p->is_server? QClocal: QCremote,
			    conv_sockaddr_to_lisp (sa, addrlen));
#ifdef HAVE_GETSOCKNAME
      if (!p->is_server)
	{
	  struct sockaddr_in sa1;
	  socklen_t len1 = sizeof (sa1);
	  if (getsockname (s, (struct sockaddr *)&sa1, &len1) == 0)
	    contact = Fplist_put (contact, QClocal,
				  conv_sockaddr_to_lisp ((struct sockaddr *)&sa1, len1));
	}
#endif
    }

  immediate_quit = 0;

  if (s < 0)
    {
      /* If non-blocking got this far - and failed - assume non-blocking is
	 not supported after all.  This is probably a wrong assumption, but
	 the normal blocking calls to open-network-stream handles this error
	 better.  */
      if (p->is_non_blocking_client)
	return;

      report_file_errno ((p->is_server
			  ? "make server process failed"
			  : "make client process failed"),
			 contact, xerrno);
    }

  inch = s;
  outch = s;

  chan_process[inch] = proc;

  fcntl (inch, F_SETFL, O_NONBLOCK);

  p = XPROCESS (proc);
  p->open_fd[SUBPROCESS_STDIN] = inch;
  p->infd  = inch;
  p->outfd = outch;

  /* Discard the unwind protect for closing S, if any.  */
  specpdl_ptr = specpdl + count;

  if (p->is_server && p->socktype != SOCK_DGRAM)
    pset_status (p, Qlisten);

  /* Make the process marker point into the process buffer (if any).  */
  if (BUFFERP (p->buffer))
    set_marker_both (p->mark, p->buffer,
		     BUF_ZV (XBUFFER (p->buffer)),
		     BUF_ZV_BYTE (XBUFFER (p->buffer)));

  if (p->is_non_blocking_client)
    {
      /* We may get here if connect did succeed immediately.  However,
	 in that case, we still need to signal this like a non-blocking
	 connection.  */
      if (! (connecting_status (p->status)
	     && EQ (XCDR (p->status), addrinfos)))
	pset_status (p, Fcons (Qconnect, addrinfos));
      if (!FD_ISSET (inch, &connect_wait_mask))
	{
	  FD_SET (inch, &connect_wait_mask);
	  FD_SET (inch, &write_mask);
	  num_pending_connects++;
	}
    }
  else
    /* A server may have a client filter setting of Qt, but it must
       still listen for incoming connects unless it is stopped.  */
    if ((!EQ (p->filter, Qt) && !EQ (p->command, Qt))
	|| (EQ (p->status, Qlisten) && NILP (p->command)))
      {
	FD_SET (inch, &input_wait_mask);
	FD_SET (inch, &non_keyboard_wait_mask);
      }

  if (inch > max_process_desc)
    max_process_desc = inch;

  /* Set up the masks based on the process filter. */
  set_process_filter_masks (p);

  setup_process_coding_systems (proc);

#ifdef HAVE_GNUTLS
  /* Continue the asynchronous connection. */
  if (!NILP (p->gnutls_boot_parameters))
    {
      Lisp_Object boot, params = p->gnutls_boot_parameters;

      boot = Fgnutls_boot (proc, XCAR (params), XCDR (params));
      p->gnutls_boot_parameters = Qnil;

      if (p->gnutls_initstage == GNUTLS_STAGE_READY)
	/* Run sentinels, etc. */
	finish_after_tls_connection (proc);
      else if (p->gnutls_initstage != GNUTLS_STAGE_HANDSHAKE_TRIED)
	{
	  deactivate_process (proc);
	  if (NILP (boot))
	    pset_status (p, list2 (Qfailed,
				   build_string ("TLS negotiation failed")));
	  else
	    pset_status (p, list2 (Qfailed, boot));
	}
    }
#endif

}

/* Create a network stream/datagram client/server process.  Treated
   exactly like a normal process when reading and writing.  Primary
   differences are in status display and process deletion.  A network
   connection has no PID; you cannot signal it.  All you can do is
   stop/continue it and deactivate/close it via delete-process.  */

DEFUN ("make-network-process", Fmake_network_process, Smake_network_process,
       0, MANY, 0,
       doc: /* Create and return a network server or client process.

In Emacs, network connections are represented by process objects, so
input and output work as for subprocesses and `delete-process' closes
a network connection.  However, a network process has no process id,
it cannot be signaled, and the status codes are different from normal
processes.

Arguments are specified as keyword/argument pairs.  The following
arguments are defined:

:name NAME -- NAME is name for process.  It is modified if necessary
to make it unique.

:buffer BUFFER -- BUFFER is the buffer (or buffer-name) to associate
with the process.  Process output goes at end of that buffer, unless
you specify an output stream or filter function to handle the output.
BUFFER may be also nil, meaning that this process is not associated
with any buffer.

:host HOST -- HOST is name of the host to connect to, or its IP
address.  The symbol `local' specifies the local host.  If specified
for a server process, it must be a valid name or address for the local
host, and only clients connecting to that address will be accepted.

:service SERVICE -- SERVICE is name of the service desired, or an
integer specifying a port number to connect to.  If SERVICE is t,
a random port number is selected for the server.  A port number can
be specified as an integer string, e.g., "80", as well as an integer.

:type TYPE -- TYPE is the type of connection.  The default (nil) is a
stream type connection, `datagram' creates a datagram type connection,
`seqpacket' creates a reliable datagram connection.

:family FAMILY -- FAMILY is the address (and protocol) family for the
service specified by HOST and SERVICE.  The default (nil) is to use
whatever address family (IPv4 or IPv6) that is defined for the host
and port number specified by HOST and SERVICE.  Other address families
supported are:
  local -- for a local (i.e. UNIX) address specified by SERVICE.
  ipv4  -- use IPv4 address family only.
  ipv6  -- use IPv6 address family only.

:local ADDRESS -- ADDRESS is the local address used for the connection.
This parameter is ignored when opening a client process. When specified
for a server process, the FAMILY, HOST and SERVICE args are ignored.

:remote ADDRESS -- ADDRESS is the remote partner's address for the
connection.  This parameter is ignored when opening a stream server
process.  For a datagram server process, it specifies the initial
setting of the remote datagram address.  When specified for a client
process, the FAMILY, HOST, and SERVICE args are ignored.

The format of ADDRESS depends on the address family:
- An IPv4 address is represented as an vector of integers [A B C D P]
corresponding to numeric IP address A.B.C.D and port number P.
- A local address is represented as a string with the address in the
local address space.
- An "unsupported family" address is represented by a cons (F . AV)
where F is the family number and AV is a vector containing the socket
address data with one element per address data byte.  Do not rely on
this format in portable code, as it may depend on implementation
defined constants, data sizes, and data structure alignment.

:coding CODING -- If CODING is a symbol, it specifies the coding
system used for both reading and writing for this process.  If CODING
is a cons (DECODING . ENCODING), DECODING is used for reading, and
ENCODING is used for writing.

:nowait BOOL -- If NOWAIT is non-nil for a stream type client
process, return without waiting for the connection to complete;
instead, the sentinel function will be called with second arg matching
"open" (if successful) or "failed" when the connect completes.
Default is to use a blocking connect (i.e. wait) for stream type
connections.

:noquery BOOL -- Query the user unless BOOL is non-nil, and process is
running when Emacs is exited.

:stop BOOL -- Start process in the `stopped' state if BOOL non-nil.
In the stopped state, a server process does not accept new
connections, and a client process does not handle incoming traffic.
The stopped state is cleared by `continue-process' and set by
`stop-process'.

:filter FILTER -- Install FILTER as the process filter.

:filter-multibyte BOOL -- If BOOL is non-nil, strings given to the
process filter are multibyte, otherwise they are unibyte.
If this keyword is not specified, the strings are multibyte if
the default value of `enable-multibyte-characters' is non-nil.

:sentinel SENTINEL -- Install SENTINEL as the process sentinel.

:log LOG -- Install LOG as the server process log function.  This
function is called when the server accepts a network connection from a
client.  The arguments are SERVER, CLIENT, and MESSAGE, where SERVER
is the server process, CLIENT is the new process for the connection,
and MESSAGE is a string.

:plist PLIST -- Install PLIST as the new process's initial plist.

:tls-parameters LIST -- is a list that should be supplied if you're
opening a TLS connection.  The first element is the TLS type (either
`gnutls-x509pki' or `gnutls-anon'), and the remaining elements should
be a keyword list accepted by gnutls-boot (as returned by
`gnutls-boot-parameters').

:server QLEN -- if QLEN is non-nil, create a server process for the
specified FAMILY, SERVICE, and connection type (stream or datagram).
If QLEN is an integer, it is used as the max. length of the server's
pending connection queue (also known as the backlog); the default
queue length is 5.  Default is to create a client process.

The following network options can be specified for this connection:

:broadcast BOOL    -- Allow send and receive of datagram broadcasts.
:dontroute BOOL    -- Only send to directly connected hosts.
:keepalive BOOL    -- Send keep-alive messages on network stream.
:linger BOOL or TIMEOUT -- Send queued messages before closing.
:oobinline BOOL    -- Place out-of-band data in receive data stream.
:priority INT      -- Set protocol defined priority for sent packets.
:reuseaddr BOOL    -- Allow reusing a recently used local address
                      (this is allowed by default for a server process).
:bindtodevice NAME -- bind to interface NAME.  Using this may require
                      special privileges on some systems.
:use-external-socket BOOL -- Use any pre-allocated sockets that have
                             been passed to Emacs.  If Emacs wasn't
                             passed a socket, this option is silently
                             ignored.


Consult the relevant system programmer's manual pages for more
information on using these options.


A server process will listen for and accept connections from clients.
When a client connection is accepted, a new network process is created
for the connection with the following parameters:

- The client's process name is constructed by concatenating the server
process's NAME and a client identification string.
- If the FILTER argument is non-nil, the client process will not get a
separate process buffer; otherwise, the client's process buffer is a newly
created buffer named after the server process's BUFFER name or process
NAME concatenated with the client identification string.
- The connection type and the process filter and sentinel parameters are
inherited from the server process's TYPE, FILTER and SENTINEL.
- The client process's contact info is set according to the client's
addressing information (typically an IP address and a port number).
- The client process's plist is initialized from the server's plist.

Notice that the FILTER and SENTINEL args are never used directly by
the server process.  Also, the BUFFER argument is not used directly by
the server process, but via the optional :log function, accepted (and
failed) connections may be logged in the server process's buffer.

The original argument list, modified with the actual connection
information, is available via the `process-contact' function.

usage: (make-network-process &rest ARGS)  */)
  (ptrdiff_t nargs, Lisp_Object *args)
{
  Lisp_Object proc;
  Lisp_Object contact;
  struct Lisp_Process *p;
  const char *portstring;
  ptrdiff_t portstringlen ATTRIBUTE_UNUSED;
  char portbuf[INT_BUFSIZE_BOUND (EMACS_INT)];
#ifdef HAVE_LOCAL_SOCKETS
  struct sockaddr_un address_un;
#endif
  EMACS_INT port = 0;
  Lisp_Object tem;
  Lisp_Object name, buffer, host, service, address;
  Lisp_Object filter, sentinel, use_external_socket_p;
  Lisp_Object addrinfos = Qnil;
  int socktype;
  int family = -1;
  enum { any_protocol = 0 };
#ifdef HAVE_GETADDRINFO_A
  struct gaicb *dns_request = NULL;
#endif
  ptrdiff_t count = SPECPDL_INDEX ();

  if (nargs == 0)
    return Qnil;

  /* Save arguments for process-contact and clone-process.  */
  contact = Flist (nargs, args);

#ifdef WINDOWSNT
  /* Ensure socket support is loaded if available.  */
  init_winsock (TRUE);
#endif

  /* :type TYPE  (nil: stream, datagram */
  tem = Fplist_get (contact, QCtype);
  if (NILP (tem))
    socktype = SOCK_STREAM;
#ifdef DATAGRAM_SOCKETS
  else if (EQ (tem, Qdatagram))
    socktype = SOCK_DGRAM;
#endif
#ifdef HAVE_SEQPACKET
  else if (EQ (tem, Qseqpacket))
    socktype = SOCK_SEQPACKET;
#endif
  else
    error ("Unsupported connection type");

  name = Fplist_get (contact, QCname);
  buffer = Fplist_get (contact, QCbuffer);
  filter = Fplist_get (contact, QCfilter);
  sentinel = Fplist_get (contact, QCsentinel);
  use_external_socket_p = Fplist_get (contact, QCuse_external_socket);

  CHECK_STRING (name);

  /* :local ADDRESS or :remote ADDRESS */
  tem = Fplist_get (contact, QCserver);
  if (NILP (tem))
    address = Fplist_get (contact, QCremote);
  else
    address = Fplist_get (contact, QClocal);
  if (!NILP (address))
    {
      host = service = Qnil;

      if (!get_lisp_to_sockaddr_size (address, &family))
	error ("Malformed :address");

      addrinfos = list1 (Fcons (make_number (any_protocol), address));
      goto open_socket;
    }

  /* :family FAMILY -- nil (for Inet), local, or integer.  */
  tem = Fplist_get (contact, QCfamily);
  if (NILP (tem))
    {
#ifdef AF_INET6
      family = AF_UNSPEC;
#else
      family = AF_INET;
#endif
    }
#ifdef HAVE_LOCAL_SOCKETS
  else if (EQ (tem, Qlocal))
    family = AF_LOCAL;
#endif
#ifdef AF_INET6
  else if (EQ (tem, Qipv6))
    family = AF_INET6;
#endif
  else if (EQ (tem, Qipv4))
    family = AF_INET;
  else if (TYPE_RANGED_INTEGERP (int, tem))
    family = XINT (tem);
  else
    error ("Unknown address family");

  /* :service SERVICE -- string, integer (port number), or t (random port).  */
  service = Fplist_get (contact, QCservice);

  /* :host HOST -- hostname, ip address, or 'local for localhost.  */
  host = Fplist_get (contact, QChost);
  if (NILP (host))
    {
      /* The "connection" function gets it bind info from the address we're
	 given, so use this dummy address if nothing is specified. */
#ifdef HAVE_LOCAL_SOCKETS
      if (family != AF_LOCAL)
#endif
	host = build_string ("127.0.0.1");
    }
  else
    {
      if (EQ (host, Qlocal))
	/* Depending on setup, "localhost" may map to different IPv4 and/or
	   IPv6 addresses, so it's better to be explicit (Bug#6781).  */
	host = build_string ("127.0.0.1");
      CHECK_STRING (host);
    }

#ifdef HAVE_LOCAL_SOCKETS
  if (family == AF_LOCAL)
    {
      if (!NILP (host))
	{
	  message (":family local ignores the :host property");
	  contact = Fplist_put (contact, QChost, Qnil);
	  host = Qnil;
	}
      CHECK_STRING (service);
      if (sizeof address_un.sun_path <= SBYTES (service))
	error ("Service name too long");
      addrinfos = list1 (Fcons (make_number (any_protocol), service));
      goto open_socket;
    }
#endif

  /* Slow down polling to every ten seconds.
     Some kernels have a bug which causes retrying connect to fail
     after a connect.  Polling can interfere with gethostbyname too.  */
#ifdef POLL_FOR_INPUT
  if (socktype != SOCK_DGRAM)
    {
      record_unwind_protect_void (run_all_atimers);
      bind_polling_period (10);
    }
#endif

  if (!NILP (host))
    {
      /* SERVICE can either be a string or int.
	 Convert to a C string for later use by getaddrinfo.  */
      if (EQ (service, Qt))
	{
	  portstring = "0";
	  portstringlen = 1;
	}
      else if (INTEGERP (service))
	{
	  portstring = portbuf;
	  portstringlen = sprintf (portbuf, "%"pI"d", XINT (service));
	}
      else
	{
	  CHECK_STRING (service);
	  portstring = SSDATA (service);
	  portstringlen = SBYTES (service);
	}
    }

#ifdef HAVE_GETADDRINFO_A
  if (!NILP (host) && !NILP (Fplist_get (contact, QCnowait)))
    {
      ptrdiff_t hostlen = SBYTES (host);
      struct req
      {
	struct gaicb gaicb;
	struct addrinfo hints;
	char str[FLEXIBLE_ARRAY_MEMBER];
      } *req = xmalloc (FLEXSIZEOF (struct req, str,
				    hostlen + 1 + portstringlen + 1));
      dns_request = &req->gaicb;
      dns_request->ar_name = req->str;
      dns_request->ar_service = req->str + hostlen + 1;
      dns_request->ar_request = &req->hints;
      dns_request->ar_result = NULL;
      memset (&req->hints, 0, sizeof req->hints);
      req->hints.ai_family = family;
      req->hints.ai_socktype = socktype;
      strcpy (req->str, SSDATA (host));
      strcpy (req->str + hostlen + 1, portstring);

      int ret = getaddrinfo_a (GAI_NOWAIT, &dns_request, 1, NULL);
      if (ret)
	error ("%s/%s getaddrinfo_a error %d", SSDATA (host), portstring, ret);

      goto open_socket;
    }
#endif /* HAVE_GETADDRINFO_A */

  /* If we have a host, use getaddrinfo to resolve both host and service.
     Otherwise, use getservbyname to lookup the service.  */

  if (!NILP (host))
    {
      struct addrinfo *res, *lres;
      int ret;

      immediate_quit = 1;
      QUIT;

      struct addrinfo hints;
      memset (&hints, 0, sizeof hints);
      hints.ai_family = family;
      hints.ai_socktype = socktype;

      ret = getaddrinfo (SSDATA (host), portstring, &hints, &res);
      if (ret)
#ifdef HAVE_GAI_STRERROR
	{
	  synchronize_system_messages_locale ();
	  char const *str = gai_strerror (ret);
	  if (! NILP (Vlocale_coding_system))
	    str = SSDATA (code_convert_string_norecord
			  (build_string (str), Vlocale_coding_system, 0));
	  error ("%s/%s %s", SSDATA (host), portstring, str);
	}
#else
	error ("%s/%s getaddrinfo error %d", SSDATA (host), portstring, ret);
#endif
      immediate_quit = 0;

      for (lres = res; lres; lres = lres->ai_next)
	addrinfos = Fcons (conv_addrinfo_to_lisp (lres), addrinfos);

      addrinfos = Fnreverse (addrinfos);

      freeaddrinfo (res);

      goto open_socket;
    }

  /* No hostname has been specified (e.g., a local server process).  */

  if (EQ (service, Qt))
    port = 0;
  else if (INTEGERP (service))
    port = XINT (service);
  else
    {
<<<<<<< HEAD
      CHECK_STRING (service);

      port = -1;
      if (SBYTES (service) != 0)
	{
	  /* Allow the service to be a string containing the port number,
	     because that's allowed if you have getaddrbyname.  */
	  char *service_end;
	  long int lport = strtol (SSDATA (service), &service_end, 10);
	  if (service_end == SSDATA (service) + SBYTES (service))
	    port = lport;
	  else
	    {
	      struct servent *svc_info
		= getservbyname (SSDATA (service),
				 socktype == SOCK_DGRAM ? "udp" : "tcp");
	      if (svc_info)
		port = ntohs (svc_info->s_port);
	    }
	}
    }

  if (! (0 <= port && port < 1 << 16))
    {
      AUTO_STRING (unknown_service, "Unknown service: %s");
      xsignal1 (Qerror, CALLN (Fformat, unknown_service, service));
    }
=======
      /* We may get here if connect did succeed immediately.  However,
	 in that case, we still need to signal this like a non-blocking
	 connection.  */
      pset_status (p, Qconnect);
      if ((fd_callback_info[inch].flags & NON_BLOCKING_CONNECT_FD) == 0)
	add_non_blocking_write_fd (inch);
    }
  else
#endif
    /* A server may have a client filter setting of Qt, but it must
       still listen for incoming connects unless it is stopped.  */
    if ((!EQ (p->filter, Qt) && !EQ (p->command, Qt))
	|| (EQ (p->status, Qlisten) && NILP (p->command)))
      add_non_keyboard_read_fd (inch);

  if (inch > max_desc)
    max_desc = inch;
>>>>>>> e7bde34e

 open_socket:

  if (!NILP (buffer))
    buffer = Fget_buffer_create (buffer);

  /* Unwind bind_polling_period.  */
  unbind_to (count, Qnil);

  proc = make_process (name);
  record_unwind_protect (remove_process, proc);
  p = XPROCESS (proc);
  pset_childp (p, contact);
  pset_plist (p, Fcopy_sequence (Fplist_get (contact, QCplist)));
  pset_type (p, Qnetwork);

  pset_buffer (p, buffer);
  pset_sentinel (p, sentinel);
  pset_filter (p, filter);
  pset_log (p, Fplist_get (contact, QClog));
  if (tem = Fplist_get (contact, QCnoquery), !NILP (tem))
    p->kill_without_query = 1;
  if ((tem = Fplist_get (contact, QCstop), !NILP (tem)))
    pset_command (p, Qt);
  eassert (p->pid == 0);
  p->backlog = 5;
  eassert (! p->is_non_blocking_client);
  eassert (! p->is_server);
  p->port = port;
  p->socktype = socktype;
#ifdef HAVE_GETADDRINFO_A
  eassert (! p->dns_request);
#endif
#ifdef HAVE_GNUTLS
  tem = Fplist_get (contact, QCtls_parameters);
  CHECK_LIST (tem);
  p->gnutls_boot_parameters = tem;
#endif

  set_network_socket_coding_system (proc, host, service, name);

  /* :server BOOL */
  tem = Fplist_get (contact, QCserver);
  if (!NILP (tem))
    {
      /* Don't support network sockets when non-blocking mode is
	 not available, since a blocked Emacs is not useful.  */
      p->is_server = true;
      if (TYPE_RANGED_INTEGERP (int, tem))
	p->backlog = XINT (tem);
    }

  /* :nowait BOOL */
  if (!p->is_server && socktype != SOCK_DGRAM
      && !NILP (Fplist_get (contact, QCnowait)))
    p->is_non_blocking_client = true;

  bool postpone_connection = false;
#ifdef HAVE_GETADDRINFO_A
  /* With async address resolution, the list of addresses is empty, so
     postpone connecting to the server. */
  if (!p->is_server && NILP (addrinfos))
    {
      p->dns_request = dns_request;
      p->status = list1 (Qconnect);
      postpone_connection = true;
    }
#endif
  if (! postpone_connection)
    connect_network_socket (proc, addrinfos, use_external_socket_p);

  specpdl_ptr = specpdl + count;
  return proc;
}


#ifdef HAVE_NET_IF_H

#ifdef SIOCGIFCONF
static Lisp_Object
network_interface_list (void)
{
  struct ifconf ifconf;
  struct ifreq *ifreq;
  void *buf = NULL;
  ptrdiff_t buf_size = 512;
  int s;
  Lisp_Object res;
  ptrdiff_t count;

  s = socket (AF_INET, SOCK_STREAM | SOCK_CLOEXEC, 0);
  if (s < 0)
    return Qnil;
  count = SPECPDL_INDEX ();
  record_unwind_protect_int (close_file_unwind, s);

  do
    {
      buf = xpalloc (buf, &buf_size, 1, INT_MAX, 1);
      ifconf.ifc_buf = buf;
      ifconf.ifc_len = buf_size;
      if (ioctl (s, SIOCGIFCONF, &ifconf))
	{
	  emacs_close (s);
	  xfree (buf);
	  return Qnil;
	}
    }
  while (ifconf.ifc_len == buf_size);

  res = unbind_to (count, Qnil);
  ifreq = ifconf.ifc_req;
  while ((char *) ifreq < (char *) ifconf.ifc_req + ifconf.ifc_len)
    {
      struct ifreq *ifq = ifreq;
#ifdef HAVE_STRUCT_IFREQ_IFR_ADDR_SA_LEN
#define SIZEOF_IFREQ(sif)						\
      ((sif)->ifr_addr.sa_len < sizeof (struct sockaddr)		\
       ? sizeof (*(sif)) : sizeof ((sif)->ifr_name) + (sif)->ifr_addr.sa_len)

      int len = SIZEOF_IFREQ (ifq);
#else
      int len = sizeof (*ifreq);
#endif
      char namebuf[sizeof (ifq->ifr_name) + 1];
      ifreq = (struct ifreq *) ((char *) ifreq + len);

      if (ifq->ifr_addr.sa_family != AF_INET)
	continue;

      memcpy (namebuf, ifq->ifr_name, sizeof (ifq->ifr_name));
      namebuf[sizeof (ifq->ifr_name)] = 0;
      res = Fcons (Fcons (build_string (namebuf),
			  conv_sockaddr_to_lisp (&ifq->ifr_addr,
						 sizeof (struct sockaddr))),
		   res);
    }

  xfree (buf);
  return res;
}
#endif /* SIOCGIFCONF */

#if defined (SIOCGIFADDR) || defined (SIOCGIFHWADDR) || defined (SIOCGIFFLAGS)

struct ifflag_def {
  int flag_bit;
  const char *flag_sym;
};

static const struct ifflag_def ifflag_table[] = {
#ifdef IFF_UP
  { IFF_UP,		"up" },
#endif
#ifdef IFF_BROADCAST
  { IFF_BROADCAST,	"broadcast" },
#endif
#ifdef IFF_DEBUG
  { IFF_DEBUG,		"debug" },
#endif
#ifdef IFF_LOOPBACK
  { IFF_LOOPBACK,	"loopback" },
#endif
#ifdef IFF_POINTOPOINT
  { IFF_POINTOPOINT,	"pointopoint" },
#endif
#ifdef IFF_RUNNING
  { IFF_RUNNING,	"running" },
#endif
#ifdef IFF_NOARP
  { IFF_NOARP,		"noarp" },
#endif
#ifdef IFF_PROMISC
  { IFF_PROMISC,	"promisc" },
#endif
#ifdef IFF_NOTRAILERS
#ifdef NS_IMPL_COCOA
  /* Really means smart, notrailers is obsolete.  */
  { IFF_NOTRAILERS,	"smart" },
#else
  { IFF_NOTRAILERS,	"notrailers" },
#endif
#endif
#ifdef IFF_ALLMULTI
  { IFF_ALLMULTI,	"allmulti" },
#endif
#ifdef IFF_MASTER
  { IFF_MASTER,		"master" },
#endif
#ifdef IFF_SLAVE
  { IFF_SLAVE,		"slave" },
#endif
#ifdef IFF_MULTICAST
  { IFF_MULTICAST,	"multicast" },
#endif
#ifdef IFF_PORTSEL
  { IFF_PORTSEL,	"portsel" },
#endif
#ifdef IFF_AUTOMEDIA
  { IFF_AUTOMEDIA,	"automedia" },
#endif
#ifdef IFF_DYNAMIC
  { IFF_DYNAMIC,	"dynamic" },
#endif
#ifdef IFF_OACTIVE
  { IFF_OACTIVE,	"oactive" }, /* OpenBSD: transmission in progress.  */
#endif
#ifdef IFF_SIMPLEX
  { IFF_SIMPLEX,	"simplex" }, /* OpenBSD: can't hear own transmissions.  */
#endif
#ifdef IFF_LINK0
  { IFF_LINK0,		"link0" }, /* OpenBSD: per link layer defined bit.  */
#endif
#ifdef IFF_LINK1
  { IFF_LINK1,		"link1" }, /* OpenBSD: per link layer defined bit.  */
#endif
#ifdef IFF_LINK2
  { IFF_LINK2,		"link2" }, /* OpenBSD: per link layer defined bit.  */
#endif
  { 0, 0 }
};

static Lisp_Object
network_interface_info (Lisp_Object ifname)
{
  struct ifreq rq;
  Lisp_Object res = Qnil;
  Lisp_Object elt;
  int s;
  bool any = 0;
  ptrdiff_t count;
#if (! (defined SIOCGIFHWADDR && defined HAVE_STRUCT_IFREQ_IFR_HWADDR)	\
     && defined HAVE_GETIFADDRS && defined LLADDR)
  struct ifaddrs *ifap;
#endif

  CHECK_STRING (ifname);

  if (sizeof rq.ifr_name <= SBYTES (ifname))
    error ("interface name too long");
  lispstpcpy (rq.ifr_name, ifname);

  s = socket (AF_INET, SOCK_STREAM | SOCK_CLOEXEC, 0);
  if (s < 0)
    return Qnil;
  count = SPECPDL_INDEX ();
  record_unwind_protect_int (close_file_unwind, s);

  elt = Qnil;
#if defined (SIOCGIFFLAGS) && defined (HAVE_STRUCT_IFREQ_IFR_FLAGS)
  if (ioctl (s, SIOCGIFFLAGS, &rq) == 0)
    {
      int flags = rq.ifr_flags;
      const struct ifflag_def *fp;
      int fnum;

      /* If flags is smaller than int (i.e. short) it may have the high bit set
         due to IFF_MULTICAST.  In that case, sign extending it into
         an int is wrong.  */
      if (flags < 0 && sizeof (rq.ifr_flags) < sizeof (flags))
        flags = (unsigned short) rq.ifr_flags;

      any = 1;
      for (fp = ifflag_table; flags != 0 && fp->flag_sym; fp++)
	{
	  if (flags & fp->flag_bit)
	    {
	      elt = Fcons (intern (fp->flag_sym), elt);
	      flags -= fp->flag_bit;
	    }
	}
      for (fnum = 0; flags && fnum < 32; flags >>= 1, fnum++)
	{
	  if (flags & 1)
	    {
	      elt = Fcons (make_number (fnum), elt);
	    }
	}
    }
#endif
  res = Fcons (elt, res);

  elt = Qnil;
#if defined (SIOCGIFHWADDR) && defined (HAVE_STRUCT_IFREQ_IFR_HWADDR)
  if (ioctl (s, SIOCGIFHWADDR, &rq) == 0)
    {
      Lisp_Object hwaddr = Fmake_vector (make_number (6), Qnil);
      register struct Lisp_Vector *p = XVECTOR (hwaddr);
      int n;

      any = 1;
      for (n = 0; n < 6; n++)
	p->contents[n] = make_number (((unsigned char *)
				       &rq.ifr_hwaddr.sa_data[0])
				      [n]);
      elt = Fcons (make_number (rq.ifr_hwaddr.sa_family), hwaddr);
    }
#elif defined (HAVE_GETIFADDRS) && defined (LLADDR)
  if (getifaddrs (&ifap) != -1)
    {
      Lisp_Object hwaddr = Fmake_vector (make_number (6), Qnil);
      register struct Lisp_Vector *p = XVECTOR (hwaddr);
      struct ifaddrs *it;

      for (it = ifap; it != NULL; it = it->ifa_next)
        {
          struct sockaddr_dl *sdl = (struct sockaddr_dl*) it->ifa_addr;
          unsigned char linkaddr[6];
          int n;

          if (it->ifa_addr->sa_family != AF_LINK
              || strcmp (it->ifa_name, SSDATA (ifname)) != 0
              || sdl->sdl_alen != 6)
            continue;

          memcpy (linkaddr, LLADDR (sdl), sdl->sdl_alen);
          for (n = 0; n < 6; n++)
            p->contents[n] = make_number (linkaddr[n]);

          elt = Fcons (make_number (it->ifa_addr->sa_family), hwaddr);
          break;
        }
    }
#ifdef HAVE_FREEIFADDRS
  freeifaddrs (ifap);
#endif

#endif /* HAVE_GETIFADDRS && LLADDR */

  res = Fcons (elt, res);

  elt = Qnil;
#if defined (SIOCGIFNETMASK) && (defined (HAVE_STRUCT_IFREQ_IFR_NETMASK) || defined (HAVE_STRUCT_IFREQ_IFR_ADDR))
  if (ioctl (s, SIOCGIFNETMASK, &rq) == 0)
    {
      any = 1;
#ifdef HAVE_STRUCT_IFREQ_IFR_NETMASK
      elt = conv_sockaddr_to_lisp (&rq.ifr_netmask, sizeof (rq.ifr_netmask));
#else
      elt = conv_sockaddr_to_lisp (&rq.ifr_addr, sizeof (rq.ifr_addr));
#endif
    }
#endif
  res = Fcons (elt, res);

  elt = Qnil;
#if defined (SIOCGIFBRDADDR) && defined (HAVE_STRUCT_IFREQ_IFR_BROADADDR)
  if (ioctl (s, SIOCGIFBRDADDR, &rq) == 0)
    {
      any = 1;
      elt = conv_sockaddr_to_lisp (&rq.ifr_broadaddr, sizeof (rq.ifr_broadaddr));
    }
#endif
  res = Fcons (elt, res);

  elt = Qnil;
#if defined (SIOCGIFADDR) && defined (HAVE_STRUCT_IFREQ_IFR_ADDR)
  if (ioctl (s, SIOCGIFADDR, &rq) == 0)
    {
      any = 1;
      elt = conv_sockaddr_to_lisp (&rq.ifr_addr, sizeof (rq.ifr_addr));
    }
#endif
  res = Fcons (elt, res);

  return unbind_to (count, any ? res : Qnil);
}
#endif	/* !SIOCGIFADDR && !SIOCGIFHWADDR && !SIOCGIFFLAGS */
#endif	/* defined (HAVE_NET_IF_H) */

DEFUN ("network-interface-list", Fnetwork_interface_list,
       Snetwork_interface_list, 0, 0, 0,
       doc: /* Return an alist of all network interfaces and their network address.
Each element is a cons, the car of which is a string containing the
interface name, and the cdr is the network address in internal
format; see the description of ADDRESS in `make-network-process'.

If the information is not available, return nil.  */)
  (void)
{
#if (defined HAVE_NET_IF_H && defined SIOCGIFCONF) || defined WINDOWSNT
  return network_interface_list ();
#else
  return Qnil;
#endif
}

DEFUN ("network-interface-info", Fnetwork_interface_info,
       Snetwork_interface_info, 1, 1, 0,
       doc: /* Return information about network interface named IFNAME.
The return value is a list (ADDR BCAST NETMASK HWADDR FLAGS),
where ADDR is the layer 3 address, BCAST is the layer 3 broadcast address,
NETMASK is the layer 3 network mask, HWADDR is the layer 2 address, and
FLAGS is the current flags of the interface.

Data that is unavailable is returned as nil.  */)
  (Lisp_Object ifname)
{
#if ((defined HAVE_NET_IF_H			       \
      && (defined SIOCGIFADDR || defined SIOCGIFHWADDR \
	  || defined SIOCGIFFLAGS))		       \
     || defined WINDOWSNT)
  return network_interface_info (ifname);
#else
  return Qnil;
#endif
}

/* Turn off input and output for process PROC.  */

static void
deactivate_process (Lisp_Object proc)
{
  int inchannel;
  struct Lisp_Process *p = XPROCESS (proc);
  int i;

#ifdef HAVE_GNUTLS
  /* Delete GnuTLS structures in PROC, if any.  */
  emacs_gnutls_deinit (proc);
#endif /* HAVE_GNUTLS */

  if (p->read_output_delay > 0)
    {
      if (--process_output_delay_count < 0)
	process_output_delay_count = 0;
      p->read_output_delay = 0;
      p->read_output_skip = 0;
    }

  /* Beware SIGCHLD hereabouts.  */

  for (i = 0; i < PROCESS_OPEN_FDS; i++)
    close_process_fd (&p->open_fd[i]);

  inchannel = p->infd;
  if (inchannel >= 0)
    {
      p->infd  = -1;
      p->outfd = -1;
#ifdef DATAGRAM_SOCKETS
      if (DATAGRAM_CHAN_P (inchannel))
	{
	  xfree (datagram_address[inchannel].sa);
	  datagram_address[inchannel].sa = 0;
	  datagram_address[inchannel].len = 0;
	}
#endif
      chan_process[inchannel] = Qnil;
<<<<<<< HEAD
      FD_CLR (inchannel, &input_wait_mask);
      FD_CLR (inchannel, &non_keyboard_wait_mask);
      if (FD_ISSET (inchannel, &connect_wait_mask))
	{
	  FD_CLR (inchannel, &connect_wait_mask);
	  FD_CLR (inchannel, &write_mask);
	  if (--num_pending_connects < 0)
	    emacs_abort ();
	}
      if (inchannel == max_process_desc)
	{
	  /* We just closed the highest-numbered process input descriptor,
	     so recompute the highest-numbered one now.  */
	  int i = inchannel;
	  do
	    i--;
	  while (0 <= i && NILP (chan_process[i]));

	  max_process_desc = i;
	}
=======
      delete_read_fd (inchannel);
#ifdef NON_BLOCKING_CONNECT
      if ((fd_callback_info[inchannel].flags & NON_BLOCKING_CONNECT_FD) != 0)
	delete_write_fd (inchannel);
#endif
      if (inchannel == max_desc)
	recompute_max_desc ();
>>>>>>> e7bde34e
    }
}


DEFUN ("accept-process-output", Faccept_process_output, Saccept_process_output,
       0, 4, 0,
       doc: /* Allow any pending output from subprocesses to be read by Emacs.
It is given to their filter functions.
Optional argument PROCESS means do not return until output has been
received from PROCESS.

Optional second argument SECONDS and third argument MILLISEC
specify a timeout; return after that much time even if there is
no subprocess output.  If SECONDS is a floating point number,
it specifies a fractional number of seconds to wait.
The MILLISEC argument is obsolete and should be avoided.

If optional fourth argument JUST-THIS-ONE is non-nil, accept output
from PROCESS only, suspending reading output from other processes.
If JUST-THIS-ONE is an integer, don't run any timers either.
Return non-nil if we received any output from PROCESS (or, if PROCESS
is nil, from any process) before the timeout expired.  */)
  (register Lisp_Object process, Lisp_Object seconds, Lisp_Object millisec, Lisp_Object just_this_one)
{
  intmax_t secs;
  int nsecs;

  if (! NILP (process))
    {
      struct Lisp_Process *procp;

      CHECK_PROCESS (process);
      procp = XPROCESS (process);

      /* Can't wait for a process that is dedicated to a different
	 thread.  */
      if (!EQ (procp->thread, Qnil) && !EQ (procp->thread, Fcurrent_thread ()))
	error ("FIXME");
    }
  else
    just_this_one = Qnil;

  if (!NILP (millisec))
    { /* Obsolete calling convention using integers rather than floats.  */
      CHECK_NUMBER (millisec);
      if (NILP (seconds))
	seconds = make_float (XINT (millisec) / 1000.0);
      else
	{
	  CHECK_NUMBER (seconds);
	  seconds = make_float (XINT (millisec) / 1000.0 + XINT (seconds));
	}
    }

  secs = 0;
  nsecs = -1;

  if (!NILP (seconds))
    {
      if (INTEGERP (seconds))
	{
	  if (XINT (seconds) > 0)
	    {
	      secs = XINT (seconds);
	      nsecs = 0;
	    }
	}
      else if (FLOATP (seconds))
	{
	  if (XFLOAT_DATA (seconds) > 0)
	    {
	      struct timespec t = dtotimespec (XFLOAT_DATA (seconds));
	      secs = min (t.tv_sec, WAIT_READING_MAX);
	      nsecs = t.tv_nsec;
	    }
	}
      else
	wrong_type_argument (Qnumberp, seconds);
    }
  else if (! NILP (process))
    nsecs = 0;

  return
    ((wait_reading_process_output (secs, nsecs, 0, 0,
				   Qnil,
				   !NILP (process) ? XPROCESS (process) : NULL,
				   (NILP (just_this_one) ? 0
				    : !INTEGERP (just_this_one) ? 1 : -1))
      <= 0)
     ? Qnil : Qt);
}

/* Accept a connection for server process SERVER on CHANNEL.  */

static EMACS_INT connect_counter = 0;

static void
server_accept_connection (Lisp_Object server, int channel)
{
  Lisp_Object proc, caller, name, buffer;
  Lisp_Object contact, host, service;
  struct Lisp_Process *ps = XPROCESS (server);
  struct Lisp_Process *p;
  int s;
  union u_sockaddr {
    struct sockaddr sa;
    struct sockaddr_in in;
#ifdef AF_INET6
    struct sockaddr_in6 in6;
#endif
#ifdef HAVE_LOCAL_SOCKETS
    struct sockaddr_un un;
#endif
  } saddr;
  socklen_t len = sizeof saddr;
  ptrdiff_t count;

  s = accept4 (channel, &saddr.sa, &len, SOCK_CLOEXEC);

  if (s < 0)
    {
      int code = errno;
      if (!would_block (code) && !NILP (ps->log))
	call3 (ps->log, server, Qnil,
	       concat3 (build_string ("accept failed with code"),
			Fnumber_to_string (make_number (code)),
			build_string ("\n")));
      return;
    }

  count = SPECPDL_INDEX ();
  record_unwind_protect_int (close_file_unwind, s);

  connect_counter++;

  /* Setup a new process to handle the connection.  */

  /* Generate a unique identification of the caller, and build contact
     information for this process.  */
  host = Qt;
  service = Qnil;
  switch (saddr.sa.sa_family)
    {
    case AF_INET:
      {
	unsigned char *ip = (unsigned char *)&saddr.in.sin_addr.s_addr;

	AUTO_STRING (ipv4_format, "%d.%d.%d.%d");
	host = CALLN (Fformat, ipv4_format,
		      make_number (ip[0]), make_number (ip[1]),
		      make_number (ip[2]), make_number (ip[3]));
	service = make_number (ntohs (saddr.in.sin_port));
	AUTO_STRING (caller_format, " <%s:%d>");
	caller = CALLN (Fformat, caller_format, host, service);
      }
      break;

#ifdef AF_INET6
    case AF_INET6:
      {
	Lisp_Object args[9];
	uint16_t *ip6 = (uint16_t *)&saddr.in6.sin6_addr;
	int i;

	AUTO_STRING (ipv6_format, "%x:%x:%x:%x:%x:%x:%x:%x");
	args[0] = ipv6_format;
	for (i = 0; i < 8; i++)
	  args[i + 1] = make_number (ntohs (ip6[i]));
	host = CALLMANY (Fformat, args);
	service = make_number (ntohs (saddr.in.sin_port));
	AUTO_STRING (caller_format, " <[%s]:%d>");
	caller = CALLN (Fformat, caller_format, host, service);
      }
      break;
#endif

#ifdef HAVE_LOCAL_SOCKETS
    case AF_LOCAL:
#endif
    default:
      caller = Fnumber_to_string (make_number (connect_counter));
      AUTO_STRING (space_less_than, " <");
      AUTO_STRING (greater_than, ">");
      caller = concat3 (space_less_than, caller, greater_than);
      break;
    }

  /* Create a new buffer name for this process if it doesn't have a
     filter.  The new buffer name is based on the buffer name or
     process name of the server process concatenated with the caller
     identification.  */

  if (!(EQ (ps->filter, Qinternal_default_process_filter)
	|| EQ (ps->filter, Qt)))
    buffer = Qnil;
  else
    {
      buffer = ps->buffer;
      if (!NILP (buffer))
	buffer = Fbuffer_name (buffer);
      else
	buffer = ps->name;
      if (!NILP (buffer))
	{
	  buffer = concat2 (buffer, caller);
	  buffer = Fget_buffer_create (buffer);
	}
    }

  /* Generate a unique name for the new server process.  Combine the
     server process name with the caller identification.  */

  name = concat2 (ps->name, caller);
  proc = make_process (name);

  chan_process[s] = proc;

  fcntl (s, F_SETFL, O_NONBLOCK);

  p = XPROCESS (proc);

  /* Build new contact information for this setup.  */
  contact = Fcopy_sequence (ps->childp);
  contact = Fplist_put (contact, QCserver, Qnil);
  contact = Fplist_put (contact, QChost, host);
  if (!NILP (service))
    contact = Fplist_put (contact, QCservice, service);
  contact = Fplist_put (contact, QCremote,
			conv_sockaddr_to_lisp (&saddr.sa, len));
#ifdef HAVE_GETSOCKNAME
  len = sizeof saddr;
  if (getsockname (s, &saddr.sa, &len) == 0)
    contact = Fplist_put (contact, QClocal,
			  conv_sockaddr_to_lisp (&saddr.sa, len));
#endif

  pset_childp (p, contact);
  pset_plist (p, Fcopy_sequence (ps->plist));
  pset_type (p, Qnetwork);

  pset_buffer (p, buffer);
  pset_sentinel (p, ps->sentinel);
  pset_filter (p, ps->filter);
  eassert (NILP (p->command));
  eassert (p->pid == 0);

  /* Discard the unwind protect for closing S.  */
  specpdl_ptr = specpdl + count;

  p->open_fd[SUBPROCESS_STDIN] = s;
  p->infd  = s;
  p->outfd = s;
  pset_status (p, Qrun);

  /* Client processes for accepted connections are not stopped initially.  */
  if (!EQ (p->filter, Qt))
    add_non_keyboard_read_fd (s);

  /* Setup coding system for new process based on server process.
     This seems to be the proper thing to do, as the coding system
     of the new process should reflect the settings at the time the
     server socket was opened; not the current settings.  */

  pset_decode_coding_system (p, ps->decode_coding_system);
  pset_encode_coding_system (p, ps->encode_coding_system);
  setup_process_coding_systems (proc);

  pset_decoding_buf (p, empty_unibyte_string);
  eassert (p->decoding_carryover == 0);
  pset_encoding_buf (p, empty_unibyte_string);

  p->inherit_coding_system_flag
    = (NILP (buffer) ? 0 : ps->inherit_coding_system_flag);

  AUTO_STRING (dash, "-");
  AUTO_STRING (nl, "\n");
  Lisp_Object host_string = STRINGP (host) ? host : dash;

  if (!NILP (ps->log))
    {
      AUTO_STRING (accept_from, "accept from ");
      call3 (ps->log, server, proc, concat3 (accept_from, host_string, nl));
    }

  AUTO_STRING (open_from, "open from ");
  exec_sentinel (proc, concat3 (open_from, host_string, nl));
}

<<<<<<< HEAD
#ifdef HAVE_GETADDRINFO_A
static Lisp_Object
check_for_dns (Lisp_Object proc)
{
  struct Lisp_Process *p = XPROCESS (proc);
  Lisp_Object addrinfos = Qnil;

  /* Sanity check. */
  if (! p->dns_request)
    return Qnil;

  int ret = gai_error (p->dns_request);
  if (ret == EAI_INPROGRESS)
    return Qt;

  /* We got a response. */
  if (ret == 0)
    {
      struct addrinfo *res;

      for (res = p->dns_request->ar_result; res; res = res->ai_next)
	addrinfos = Fcons (conv_addrinfo_to_lisp (res), addrinfos);

      addrinfos = Fnreverse (addrinfos);
    }
  /* The DNS lookup failed. */
  else if (connecting_status (p->status))
    {
      deactivate_process (proc);
      pset_status (p, (list2
		       (Qfailed,
			concat3 (build_string ("Name lookup of "),
				 build_string (p->dns_request->ar_name),
				 build_string (" failed")))));
    }

  free_dns_request (proc);

  /* This process should not already be connected (or killed). */
  if (! connecting_status (p->status))
    return Qnil;

  return addrinfos;
}

#endif /* HAVE_GETADDRINFO_A */

static void
wait_for_socket_fds (Lisp_Object process, char const *name)
{
  while (XPROCESS (process)->infd < 0
	 && connecting_status (XPROCESS (process)->status))
    {
      add_to_log ("Waiting for socket from %s...", build_string (name));
      wait_reading_process_output (0, 20 * 1000 * 1000, 0, 0, Qnil, NULL, 0);
    }
}

static void
wait_while_connecting (Lisp_Object process)
{
  while (connecting_status (XPROCESS (process)->status))
    {
      add_to_log ("Waiting for connection...");
      wait_reading_process_output (0, 20 * 1000 * 1000, 0, 0, Qnil, NULL, 0);
    }
}

static void
wait_for_tls_negotiation (Lisp_Object process)
{
#ifdef HAVE_GNUTLS
  while (XPROCESS (process)->gnutls_p
	 && XPROCESS (process)->gnutls_initstage != GNUTLS_STAGE_READY)
    {
      add_to_log ("Waiting for TLS...");
      wait_reading_process_output (0, 20 * 1000 * 1000, 0, 0, Qnil, NULL, 0);
    }
#endif
}

/* This variable is different from waiting_for_input in keyboard.c.
   It is used to communicate to a lisp process-filter/sentinel (via the
   function Fwaiting_for_user_input_p below) whether Emacs was waiting
   for user-input when that process-filter was called.
   waiting_for_input cannot be used as that is by definition 0 when
   lisp code is being evalled.
   This is also used in record_asynch_buffer_change.
   For that purpose, this must be 0
   when not inside wait_reading_process_output.  */
static int waiting_for_user_input_p;

=======
>>>>>>> e7bde34e
static void
wait_reading_process_output_unwind (int data)
{
  clear_waiting_thread_info ();
  waiting_for_user_input_p = data;
}

/* This is here so breakpoints can be put on it.  */
static void
wait_reading_process_output_1 (void)
{
}

/* Read and dispose of subprocess output while waiting for timeout to
   elapse and/or keyboard input to be available.

   TIME_LIMIT is:
     timeout in seconds
     If negative, gobble data immediately available but don't wait for any.

   NSECS is:
     an additional duration to wait, measured in nanoseconds
     If TIME_LIMIT is zero, then:
       If NSECS == 0, there is no limit.
       If NSECS > 0, the timeout consists of NSECS only.
       If NSECS < 0, gobble data immediately, as if TIME_LIMIT were negative.

   READ_KBD is:
     0 to ignore keyboard input, or
     1 to return when input is available, or
     -1 meaning caller will actually read the input, so don't throw to
       the quit handler, or

   DO_DISPLAY means redisplay should be done to show subprocess
     output that arrives.

   If WAIT_FOR_CELL is a cons cell, wait until its car is non-nil
     (and gobble terminal input into the buffer if any arrives).

   If WAIT_PROC is specified, wait until something arrives from that
     process.

   If JUST_WAIT_PROC is nonzero, handle only output from WAIT_PROC
     (suspending output from other processes).  A negative value
     means don't run any timers either.

   Return positive if we received input from WAIT_PROC (or from any
   process if WAIT_PROC is null), zero if we attempted to receive
   input but got none, and negative if we didn't even try.  */

int
wait_reading_process_output (intmax_t time_limit, int nsecs, int read_kbd,
			     bool do_display,
			     Lisp_Object wait_for_cell,
			     struct Lisp_Process *wait_proc, int just_wait_proc)
{
  int channel, nfds;
  fd_set Available;
  fd_set Writeok;
  bool check_write;
  int check_delay;
  bool no_avail;
  int xerrno;
  Lisp_Object proc;
  struct timespec timeout, end_time, timer_delay;
  struct timespec got_output_end_time = invalid_timespec ();
  enum { MINIMUM = -1, TIMEOUT, INFINITY } wait;
  int got_some_output = -1;
#if defined HAVE_GETADDRINFO_A || defined HAVE_GNUTLS
  bool retry_for_async;
#endif
  ptrdiff_t count = SPECPDL_INDEX ();

  /* Close to the current time if known, an invalid timespec otherwise.  */
  struct timespec now = invalid_timespec ();

  eassert (wait_proc == NULL
	   || EQ (wait_proc->thread, Qnil)
	   || XTHREAD (wait_proc->thread) == current_thread);

  FD_ZERO (&Available);
  FD_ZERO (&Writeok);

  if (time_limit == 0 && nsecs == 0 && wait_proc && !NILP (Vinhibit_quit)
      && !(CONSP (wait_proc->status)
	   && EQ (XCAR (wait_proc->status), Qexit)))
    message1 ("Blocking call to accept-process-output with quit inhibited!!");

  record_unwind_protect_int (wait_reading_process_output_unwind,
			     waiting_for_user_input_p);
  waiting_for_user_input_p = read_kbd;

  if (TYPE_MAXIMUM (time_t) < time_limit)
    time_limit = TYPE_MAXIMUM (time_t);

  if (time_limit < 0 || nsecs < 0)
    wait = MINIMUM;
  else if (time_limit > 0 || nsecs > 0)
    {
      wait = TIMEOUT;
      now = current_timespec ();
      end_time = timespec_add (now, make_timespec (time_limit, nsecs));
    }
  else
    wait = INFINITY;

  while (1)
    {
      bool process_skipped = false;

      /* If calling from keyboard input, do not quit
	 since we want to return C-g as an input character.
	 Otherwise, do pending quit if requested.  */
      if (read_kbd >= 0)
	QUIT;
      else if (pending_signals)
	process_pending_signals ();

      /* Exit now if the cell we're waiting for became non-nil.  */
      if (! NILP (wait_for_cell) && ! NILP (XCAR (wait_for_cell)))
	break;

#if defined HAVE_GETADDRINFO_A || defined HAVE_GNUTLS
      {
	Lisp_Object process_list_head, aproc;
	struct Lisp_Process *p;

	retry_for_async = false;
	FOR_EACH_PROCESS(process_list_head, aproc)
	  {
	    p = XPROCESS (aproc);

	    if (! wait_proc || p == wait_proc)
	      {
#ifdef HAVE_GETADDRINFO_A
		/* Check for pending DNS requests. */
		if (p->dns_request)
		  {
		    Lisp_Object addrinfos = check_for_dns (aproc);
		    if (!NILP (addrinfos) && !EQ (addrinfos, Qt))
		      connect_network_socket (aproc, addrinfos, Qnil);
		    else
		      retry_for_async = true;
		  }
#endif
#ifdef HAVE_GNUTLS
		/* Continue TLS negotiation. */
		if (p->gnutls_initstage == GNUTLS_STAGE_HANDSHAKE_TRIED
		    && p->is_non_blocking_client)
		  {
		    gnutls_try_handshake (p);
		    p->gnutls_handshakes_tried++;

		    if (p->gnutls_initstage == GNUTLS_STAGE_READY)
		      {
			gnutls_verify_boot (aproc, Qnil);
			finish_after_tls_connection (aproc);
		      }
		    else
		      {
			retry_for_async = true;
			if (p->gnutls_handshakes_tried
			    > GNUTLS_EMACS_HANDSHAKES_LIMIT)
			  {
			    deactivate_process (aproc);
			    pset_status (p, list2 (Qfailed,
						   build_string ("TLS negotiation failed")));
			  }
		      }
		  }
#endif
	      }
	  }
      }
#endif /* GETADDRINFO_A or GNUTLS */

      /* Compute time from now till when time limit is up.  */
      /* Exit if already run out.  */
      if (wait == TIMEOUT)
	{
	  if (!timespec_valid_p (now))
	    now = current_timespec ();
	  if (timespec_cmp (end_time, now) <= 0)
	    break;
	  timeout = timespec_sub (end_time, now);
	}
      else
	timeout = make_timespec (wait < TIMEOUT ? 0 : 100000, 0);

      /* Normally we run timers here.
	 But not if wait_for_cell; in those cases,
	 the wait is supposed to be short,
	 and those callers cannot handle running arbitrary Lisp code here.  */
      if (NILP (wait_for_cell)
	  && just_wait_proc >= 0)
	{
	  do
	    {
	      unsigned old_timers_run = timers_run;
	      struct buffer *old_buffer = current_buffer;
	      Lisp_Object old_window = selected_window;

	      timer_delay = timer_check ();

	      /* If a timer has run, this might have changed buffers
		 an alike.  Make read_key_sequence aware of that.  */
	      if (timers_run != old_timers_run
		  && (old_buffer != current_buffer
		      || !EQ (old_window, selected_window))
		  && waiting_for_user_input_p == -1)
		record_asynch_buffer_change ();

	      if (timers_run != old_timers_run && do_display)
		/* We must retry, since a timer may have requeued itself
		   and that could alter the time_delay.  */
		redisplay_preserve_echo_area (9);
	      else
		break;
	    }
	  while (!detect_input_pending ());

	  /* If there is unread keyboard input, also return.  */
	  if (read_kbd != 0
	      && requeued_events_pending_p ())
	    break;

          /* This is so a breakpoint can be put here.  */
          if (!timespec_valid_p (timer_delay))
              wait_reading_process_output_1 ();
        }

      /* Cause C-g and alarm signals to take immediate action,
	 and cause input available signals to zero out timeout.

	 It is important that we do this before checking for process
	 activity.  If we get a SIGCHLD after the explicit checks for
	 process activity, timeout is the only way we will know.  */
      if (read_kbd < 0)
	set_waiting_for_input (&timeout);

      /* If status of something has changed, and no input is
	 available, notify the user of the change right away.  After
	 this explicit check, we'll let the SIGCHLD handler zap
	 timeout to get our attention.  */
      if (update_tick != process_tick)
	{
	  fd_set Atemp;
	  fd_set Ctemp;

          if (kbd_on_hold_p ())
            FD_ZERO (&Atemp);
          else
            compute_input_wait_mask (&Atemp);
	  compute_write_mask (&Ctemp);

	  timeout = make_timespec (0, 0);
<<<<<<< HEAD
	  if ((pselect (max (max_process_desc, max_input_desc) + 1,
			&Atemp,
			(num_pending_connects > 0 ? &Ctemp : NULL),
			NULL, &timeout, NULL)
=======
	  if ((thread_select (pselect, max_desc + 1,
			      &Atemp,
#ifdef NON_BLOCKING_CONNECT
			      (num_pending_connects > 0 ? &Ctemp : NULL),
#else
			      NULL,
#endif
			      NULL, &timeout, NULL)
>>>>>>> e7bde34e
	       <= 0))
	    {
	      /* It's okay for us to do this and then continue with
		 the loop, since timeout has already been zeroed out.  */
	      clear_waiting_for_input ();
	      got_some_output = status_notify (NULL, wait_proc);
	      if (do_display) redisplay_preserve_echo_area (13);
	    }
	}

      /* Don't wait for output from a non-running process.  Just
	 read whatever data has already been received.  */
      if (wait_proc && wait_proc->raw_status_new)
	update_status (wait_proc);
      if (wait_proc
	  && ! EQ (wait_proc->status, Qrun)
	  && ! connecting_status (wait_proc->status))
	{
	  bool read_some_bytes = false;

	  clear_waiting_for_input ();

	  /* If data can be read from the process, do so until exhausted.  */
	  if (wait_proc->infd >= 0)
	    {
	      XSETPROCESS (proc, wait_proc);

	      while (true)
		{
		  int nread = read_process_output (proc, wait_proc->infd);
		  if (nread < 0)
		    {
		      if (errno == EIO || would_block (errno))
			break;
		    }
		  else
		    {
		      if (got_some_output < nread)
			got_some_output = nread;
		      if (nread == 0)
			break;
		      read_some_bytes = true;
		    }
		}
	    }

	  if (read_some_bytes && do_display)
	    redisplay_preserve_echo_area (10);

	  break;
	}

      /* Wait till there is something to do.  */

      if (wait_proc && just_wait_proc)
	{
	  if (wait_proc->infd < 0)  /* Terminated.  */
	    break;
	  FD_SET (wait_proc->infd, &Available);
	  check_delay = 0;
          check_write = 0;
	}
      else if (!NILP (wait_for_cell))
	{
	  compute_non_process_wait_mask (&Available);
	  check_delay = 0;
	  check_write = 0;
	}
      else
	{
	  if (! read_kbd)
	    compute_non_keyboard_wait_mask (&Available);
	  else
	    compute_input_wait_mask (&Available);
	  compute_write_mask (&Writeok);
 	  check_delay = wait_proc ? 0 : process_output_delay_count;
	  check_write = true;
	}

      /* If frame size has changed or the window is newly mapped,
	 redisplay now, before we start to wait.  There is a race
	 condition here; if a SIGIO arrives between now and the select
	 and indicates that a frame is trashed, the select may block
	 displaying a trashed screen.  */
      if (frame_garbaged && do_display)
	{
	  clear_waiting_for_input ();
	  redisplay_preserve_echo_area (11);
	  if (read_kbd < 0)
	    set_waiting_for_input (&timeout);
	}

      /* Skip the `select' call if input is available and we're
	 waiting for keyboard input or a cell change (which can be
	 triggered by processing X events).  In the latter case, set
	 nfds to 1 to avoid breaking the loop.  */
      no_avail = 0;
      if ((read_kbd || !NILP (wait_for_cell))
	  && detect_input_pending ())
	{
	  nfds = read_kbd ? 0 : 1;
	  no_avail = 1;
	  FD_ZERO (&Available);
	}
      else
	{
	  /* Set the timeout for adaptive read buffering if any
	     process has non-zero read_output_skip and non-zero
	     read_output_delay, and we are not reading output for a
	     specific process.  It is not executed if
	     Vprocess_adaptive_read_buffering is nil.  */
	  if (process_output_skip && check_delay > 0)
	    {
	      int adaptive_nsecs = timeout.tv_nsec;
	      if (timeout.tv_sec > 0 || adaptive_nsecs > READ_OUTPUT_DELAY_MAX)
		adaptive_nsecs = READ_OUTPUT_DELAY_MAX;
	      for (channel = 0; check_delay > 0 && channel <= max_desc; channel++)
		{
		  proc = chan_process[channel];
		  if (NILP (proc))
		    continue;
		  /* Find minimum non-zero read_output_delay among the
		     processes with non-zero read_output_skip.  */
		  if (XPROCESS (proc)->read_output_delay > 0)
		    {
		      check_delay--;
		      if (!XPROCESS (proc)->read_output_skip)
			continue;
		      FD_CLR (channel, &Available);
		      process_skipped = true;
		      XPROCESS (proc)->read_output_skip = 0;
		      if (XPROCESS (proc)->read_output_delay < adaptive_nsecs)
			adaptive_nsecs = XPROCESS (proc)->read_output_delay;
		    }
		}
	      timeout = make_timespec (0, adaptive_nsecs);
	      process_output_skip = 0;
	    }

	  /* If we've got some output and haven't limited our timeout
	     with adaptive read buffering, limit it. */
	  if (got_some_output > 0 && !process_skipped
	      && (timeout.tv_sec
		  || timeout.tv_nsec > READ_OUTPUT_DELAY_INCREMENT))
	    timeout = make_timespec (0, READ_OUTPUT_DELAY_INCREMENT);


	  if (NILP (wait_for_cell) && just_wait_proc >= 0
	      && timespec_valid_p (timer_delay)
	      && timespec_cmp (timer_delay, timeout) < 0)
	    {
	      if (!timespec_valid_p (now))
		now = current_timespec ();
	      struct timespec timeout_abs = timespec_add (now, timeout);
	      if (!timespec_valid_p (got_output_end_time)
		  || timespec_cmp (timeout_abs, got_output_end_time) < 0)
		got_output_end_time = timeout_abs;
	      timeout = timer_delay;
	    }
	  else
	    got_output_end_time = invalid_timespec ();

	  /* NOW can become inaccurate if time can pass during pselect.  */
	  if (timeout.tv_sec > 0 || timeout.tv_nsec > 0)
	    now = invalid_timespec ();

<<<<<<< HEAD
#if defined HAVE_GETADDRINFO_A || defined HAVE_GNUTLS
	  if (retry_for_async
	      && (timeout.tv_sec > 0 || timeout.tv_nsec > ASYNC_RETRY_NSEC))
	    {
	      timeout.tv_sec = 0;
	      timeout.tv_nsec = ASYNC_RETRY_NSEC;
	    }
#endif

=======
	  nfds = thread_select (
>>>>>>> e7bde34e
#if defined (HAVE_NS)
				ns_select
#elif defined (HAVE_GLIB)
				xg_select
#else
				pselect
#endif
				, max_desc + 1,
				&Available,
				(check_write ? &Writeok : 0),
				NULL, &timeout, NULL);

#ifdef HAVE_GNUTLS
          /* GnuTLS buffers data internally.  In lowat mode it leaves
             some data in the TCP buffers so that select works, but
             with custom pull/push functions we need to check if some
             data is available in the buffers manually.  */
          if (nfds == 0)
	    {
	      fd_set tls_available;
	      int set = 0;

	      FD_ZERO (&tls_available);
	      if (! wait_proc)
		{
		  /* We're not waiting on a specific process, so loop
		     through all the channels and check for data.
		     This is a workaround needed for some versions of
		     the gnutls library -- 2.12.14 has been confirmed
		     to need it.  See
		     http://comments.gmane.org/gmane.emacs.devel/145074 */
		  for (channel = 0; channel < FD_SETSIZE; ++channel)
		    if (! NILP (chan_process[channel]))
		      {
			struct Lisp_Process *p =
			  XPROCESS (chan_process[channel]);
			if (p && p->gnutls_p && p->gnutls_state
			    && ((emacs_gnutls_record_check_pending
				 (p->gnutls_state))
				> 0))
			  {
			    nfds++;
			    eassert (p->infd == channel);
			    FD_SET (p->infd, &tls_available);
			    set++;
			  }
		      }
		}
	      else
		{
		  /* Check this specific channel.  */
		  if (wait_proc->gnutls_p /* Check for valid process.  */
		      && wait_proc->gnutls_state
		      /* Do we have pending data?  */
		      && ((emacs_gnutls_record_check_pending
			   (wait_proc->gnutls_state))
			  > 0))
		    {
		      nfds = 1;
		      eassert (0 <= wait_proc->infd);
		      /* Set to Available.  */
		      FD_SET (wait_proc->infd, &tls_available);
		      set++;
		    }
		}
	      if (set)
		Available = tls_available;
	    }
#endif
	}

      xerrno = errno;

      /* Make C-g and alarm signals set flags again.  */
      clear_waiting_for_input ();

      /*  If we woke up due to SIGWINCH, actually change size now.  */
      do_pending_window_change (0);

      if (nfds == 0)
	{
          /* Exit the main loop if we've passed the requested timeout,
             or aren't skipping processes and got some output and
             haven't lowered our timeout due to timers or SIGIO and
             have waited a long amount of time due to repeated
             timers.  */
	  struct timespec huge_timespec
	    = make_timespec (TYPE_MAXIMUM (time_t), 2 * TIMESPEC_RESOLUTION);
	  struct timespec cmp_time = huge_timespec;
	  if (wait < TIMEOUT)
	    break;
	  if (wait == TIMEOUT)
	    cmp_time = end_time;
	  if (!process_skipped && got_some_output > 0
	      && (timeout.tv_sec > 0 || timeout.tv_nsec > 0))
	    {
	      if (!timespec_valid_p (got_output_end_time))
		break;
	      if (timespec_cmp (got_output_end_time, cmp_time) < 0)
		cmp_time = got_output_end_time;
	    }
	  if (timespec_cmp (cmp_time, huge_timespec) < 0)
	    {
	      now = current_timespec ();
	      if (timespec_cmp (cmp_time, now) <= 0)
		break;
	    }
	}

      if (nfds < 0)
	{
	  if (xerrno == EINTR)
	    no_avail = 1;
	  else if (xerrno == EBADF)
	    emacs_abort ();
	  else
	    report_file_errno ("Failed select", Qnil, xerrno);
	}

      /* Check for keyboard input.  */
      /* If there is any, return immediately
	 to give it higher priority than subprocesses.  */

      if (read_kbd != 0)
	{
	  unsigned old_timers_run = timers_run;
	  struct buffer *old_buffer = current_buffer;
	  Lisp_Object old_window = selected_window;
	  bool leave = false;

	  if (detect_input_pending_run_timers (do_display))
	    {
	      swallow_events (do_display);
	      if (detect_input_pending_run_timers (do_display))
		leave = true;
	    }

	  /* If a timer has run, this might have changed buffers
	     an alike.  Make read_key_sequence aware of that.  */
	  if (timers_run != old_timers_run
	      && waiting_for_user_input_p == -1
	      && (old_buffer != current_buffer
	      || !EQ (old_window, selected_window)))
	    record_asynch_buffer_change ();

	  if (leave)
	    break;
	}

      /* If there is unread keyboard input, also return.  */
      if (read_kbd != 0
	  && requeued_events_pending_p ())
	break;

      /* If we are not checking for keyboard input now,
	 do process events (but don't run any timers).
	 This is so that X events will be processed.
	 Otherwise they may have to wait until polling takes place.
	 That would causes delays in pasting selections, for example.

	 (We used to do this only if wait_for_cell.)  */
      if (read_kbd == 0 && detect_input_pending ())
	{
	  swallow_events (do_display);
#if 0  /* Exiting when read_kbd doesn't request that seems wrong, though.  */
	  if (detect_input_pending ())
	    break;
#endif
	}

      /* Exit now if the cell we're waiting for became non-nil.  */
      if (! NILP (wait_for_cell) && ! NILP (XCAR (wait_for_cell)))
	break;

#ifdef USABLE_SIGIO
      /* If we think we have keyboard input waiting, but didn't get SIGIO,
	 go read it.  This can happen with X on BSD after logging out.
	 In that case, there really is no input and no SIGIO,
	 but select says there is input.  */

      if (read_kbd && interrupt_input
	  && keyboard_bit_set (&Available) && ! noninteractive)
	handle_input_available_signal (SIGIO);
#endif

      /* If checking input just got us a size-change event from X,
	 obey it now if we should.  */
      if (read_kbd || ! NILP (wait_for_cell))
	do_pending_window_change (0);

      /* Check for data from a process.  */
      if (no_avail || nfds == 0)
	continue;

      for (channel = 0; channel <= max_desc; ++channel)
        {
          struct fd_callback_data *d = &fd_callback_info[channel];
          if (d->func
	      && ((d->flags & FOR_READ
		   && FD_ISSET (channel, &Available))
		  || (d->flags & FOR_WRITE
		      && FD_ISSET (channel, &Writeok))))
            d->func (channel, d->data);
	}

      for (channel = 0; channel <= max_desc; channel++)
	{
	  if (FD_ISSET (channel, &Available)
	      && ((fd_callback_info[channel].flags & (KEYBOARD_FD | PROCESS_FD))
		  == PROCESS_FD))
	    {
	      int nread;

	      /* If waiting for this channel, arrange to return as
		 soon as no more input to be processed.  No more
		 waiting.  */
	      proc = chan_process[channel];
	      if (NILP (proc))
		continue;

	      /* If this is a server stream socket, accept connection.  */
	      if (EQ (XPROCESS (proc)->status, Qlisten))
		{
		  server_accept_connection (proc, channel);
		  continue;
		}

	      /* Read data from the process, starting with our
		 buffered-ahead character if we have one.  */

	      nread = read_process_output (proc, channel);
	      if ((!wait_proc || wait_proc == XPROCESS (proc))
		  && got_some_output < nread)
		got_some_output = nread;
	      if (nread > 0)
		{
		  /* Vacuum up any leftovers without waiting.  */
		  if (wait_proc == XPROCESS (proc))
		    wait = MINIMUM;
		  /* Since read_process_output can run a filter,
		     which can call accept-process-output,
		     don't try to read from any other processes
		     before doing the select again.  */
		  FD_ZERO (&Available);

		  if (do_display)
		    redisplay_preserve_echo_area (12);
		}
	      else if (nread == -1 && would_block (errno))
		;
#ifdef WINDOWSNT
	      /* FIXME: Is this special case still needed?  */
	      /* Note that we cannot distinguish between no input
		 available now and a closed pipe.
		 With luck, a closed pipe will be accompanied by
		 subprocess termination and SIGCHLD.  */
	      else if (nread == 0 && !NETCONN_P (proc) && !SERIALCONN_P (proc)
		       && !PIPECONN_P (proc))
		;
#endif
#ifdef HAVE_PTYS
	      /* On some OSs with ptys, when the process on one end of
		 a pty exits, the other end gets an error reading with
		 errno = EIO instead of getting an EOF (0 bytes read).
		 Therefore, if we get an error reading and errno =
		 EIO, just continue, because the child process has
		 exited and should clean itself up soon (e.g. when we
		 get a SIGCHLD).  */
	      else if (nread == -1 && errno == EIO)
		{
		  struct Lisp_Process *p = XPROCESS (proc);

		  /* Clear the descriptor now, so we only raise the
		     signal once.  */
		  delete_read_fd (channel);

		  if (p->pid == -2)
		    {
		      /* If the EIO occurs on a pty, the SIGCHLD handler's
			 waitpid call will not find the process object to
			 delete.  Do it here.  */
		      p->tick = ++process_tick;
		      pset_status (p, Qfailed);
		    }
		}
#endif /* HAVE_PTYS */
	      /* If we can detect process termination, don't consider the
		 process gone just because its pipe is closed.  */
	      else if (nread == 0 && !NETCONN_P (proc) && !SERIALCONN_P (proc)
		       && !PIPECONN_P (proc))
		;
	      else if (nread == 0 && PIPECONN_P (proc))
		{
		  /* Preserve status of processes already terminated.  */
		  XPROCESS (proc)->tick = ++process_tick;
		  deactivate_process (proc);
		  if (EQ (XPROCESS (proc)->status, Qrun))
		    pset_status (XPROCESS (proc),
				 list2 (Qexit, make_number (0)));
		}
	      else
		{
		  /* Preserve status of processes already terminated.  */
		  XPROCESS (proc)->tick = ++process_tick;
		  deactivate_process (proc);
		  if (XPROCESS (proc)->raw_status_new)
		    update_status (XPROCESS (proc));
		  if (EQ (XPROCESS (proc)->status, Qrun))
		    pset_status (XPROCESS (proc),
				 list2 (Qexit, make_number (256)));
		}
	    }
	  if (FD_ISSET (channel, &Writeok)
	      && (fd_callback_info[channel].flags
		  & NON_BLOCKING_CONNECT_FD) != 0)
	    {
	      struct Lisp_Process *p;

	      delete_write_fd (channel);

	      proc = chan_process[channel];
	      if (NILP (proc))
		continue;

	      p = XPROCESS (proc);

#ifndef WINDOWSNT
	      {
		socklen_t xlen = sizeof (xerrno);
		if (getsockopt (channel, SOL_SOCKET, SO_ERROR, &xerrno, &xlen))
		  xerrno = errno;
	      }
#else
	      /* On MS-Windows, getsockopt clears the error for the
		 entire process, which may not be the right thing; see
		 w32.c.  Use getpeername instead.  */
	      {
		struct sockaddr pname;
		socklen_t pnamelen = sizeof (pname);

		/* If connection failed, getpeername will fail.  */
		xerrno = 0;
		if (getpeername (channel, &pname, &pnamelen) < 0)
		  {
		    /* Obtain connect failure code through error slippage.  */
		    char dummy;
		    xerrno = errno;
		    if (errno == ENOTCONN && read (channel, &dummy, 1) < 0)
		      xerrno = errno;
		  }
	      }
#endif
	      if (xerrno)
		{
		  Lisp_Object addrinfos
		    = connecting_status (p->status) ? XCDR (p->status) : Qnil;
		  if (!NILP (addrinfos))
		    XSETCDR (p->status, XCDR (addrinfos));
		  else
		    {
		      p->tick = ++process_tick;
		      pset_status (p, list2 (Qfailed, make_number (xerrno)));
		    }
		  deactivate_process (proc);
		  if (!NILP (addrinfos))
		    connect_network_socket (proc, addrinfos, Qnil);
		}
	      else
		{
#ifdef HAVE_GNUTLS
		  /* If we have an incompletely set up TLS connection,
		     then defer the sentinel signaling until
		     later. */
		  if (NILP (p->gnutls_boot_parameters)
		      && !p->gnutls_p)
#endif
		    {
		      pset_status (p, Qrun);
		      /* Execute the sentinel here.  If we had relied on
			 status_notify to do it later, it will read input
			 from the process before calling the sentinel.  */
		      exec_sentinel (proc, build_string ("open\n"));
		    }

		  if (0 <= p->infd && !EQ (p->filter, Qt)
		      && !EQ (p->command, Qt))
		    delete_read_fd (p->infd);
		}
	    }
	}			/* End for each file descriptor.  */
    }				/* End while exit conditions not met.  */

  unbind_to (count, Qnil);

  /* If calling from keyboard input, do not quit
     since we want to return C-g as an input character.
     Otherwise, do pending quit if requested.  */
  if (read_kbd >= 0)
    {
      /* Prevent input_pending from remaining set if we quit.  */
      clear_input_pending ();
      QUIT;
    }

  return got_some_output;
}

/* Given a list (FUNCTION ARGS...), apply FUNCTION to the ARGS.  */

static Lisp_Object
read_process_output_call (Lisp_Object fun_and_args)
{
  return apply1 (XCAR (fun_and_args), XCDR (fun_and_args));
}

static Lisp_Object
read_process_output_error_handler (Lisp_Object error_val)
{
  cmd_error_internal (error_val, "error in process filter: ");
  Vinhibit_quit = Qt;
  update_echo_area ();
  Fsleep_for (make_number (2), Qnil);
  return Qt;
}

static void
read_and_dispose_of_process_output (struct Lisp_Process *p, char *chars,
				    ssize_t nbytes,
				    struct coding_system *coding);

/* Read pending output from the process channel,
   starting with our buffered-ahead character if we have one.
   Yield number of decoded characters read.

   This function reads at most 4096 characters.
   If you want to read all available subprocess output,
   you must call it repeatedly until it returns zero.

   The characters read are decoded according to PROC's coding-system
   for decoding.  */

static int
read_process_output (Lisp_Object proc, int channel)
{
  ssize_t nbytes;
  struct Lisp_Process *p = XPROCESS (proc);
  struct coding_system *coding = proc_decode_coding_system[channel];
  int carryover = p->decoding_carryover;
  enum { readmax = 4096 };
  ptrdiff_t count = SPECPDL_INDEX ();
  Lisp_Object odeactivate;
  char chars[sizeof coding->carryover + readmax];

  if (carryover)
    /* See the comment above.  */
    memcpy (chars, SDATA (p->decoding_buf), carryover);

#ifdef DATAGRAM_SOCKETS
  /* We have a working select, so proc_buffered_char is always -1.  */
  if (DATAGRAM_CHAN_P (channel))
    {
      socklen_t len = datagram_address[channel].len;
      nbytes = recvfrom (channel, chars + carryover, readmax,
			 0, datagram_address[channel].sa, &len);
    }
  else
#endif
    {
      bool buffered = proc_buffered_char[channel] >= 0;
      if (buffered)
	{
	  chars[carryover] = proc_buffered_char[channel];
	  proc_buffered_char[channel] = -1;
	}
#ifdef HAVE_GNUTLS
      if (p->gnutls_p && p->gnutls_state)
	nbytes = emacs_gnutls_read (p, chars + carryover + buffered,
				    readmax - buffered);
      else
#endif
	nbytes = emacs_read (channel, chars + carryover + buffered,
			     readmax - buffered);
      if (nbytes > 0 && p->adaptive_read_buffering)
	{
	  int delay = p->read_output_delay;
	  if (nbytes < 256)
	    {
	      if (delay < READ_OUTPUT_DELAY_MAX_MAX)
		{
		  if (delay == 0)
		    process_output_delay_count++;
		  delay += READ_OUTPUT_DELAY_INCREMENT * 2;
		}
	    }
	  else if (delay > 0 && nbytes == readmax - buffered)
	    {
	      delay -= READ_OUTPUT_DELAY_INCREMENT;
	      if (delay == 0)
		process_output_delay_count--;
	    }
	  p->read_output_delay = delay;
	  if (delay)
	    {
	      p->read_output_skip = 1;
	      process_output_skip = 1;
	    }
	}
      nbytes += buffered;
      nbytes += buffered && nbytes <= 0;
    }

  p->decoding_carryover = 0;

  /* At this point, NBYTES holds number of bytes just received
     (including the one in proc_buffered_char[channel]).  */
  if (nbytes <= 0)
    {
      if (nbytes < 0 || coding->mode & CODING_MODE_LAST_BLOCK)
	return nbytes;
      coding->mode |= CODING_MODE_LAST_BLOCK;
    }

  /* Now set NBYTES how many bytes we must decode.  */
  nbytes += carryover;

  odeactivate = Vdeactivate_mark;
  /* There's no good reason to let process filters change the current
     buffer, and many callers of accept-process-output, sit-for, and
     friends don't expect current-buffer to be changed from under them.  */
  record_unwind_current_buffer ();

  read_and_dispose_of_process_output (p, chars, nbytes, coding);

  /* Handling the process output should not deactivate the mark.  */
  Vdeactivate_mark = odeactivate;

  unbind_to (count, Qnil);
  return nbytes;
}

static void
read_and_dispose_of_process_output (struct Lisp_Process *p, char *chars,
				    ssize_t nbytes,
				    struct coding_system *coding)
{
  Lisp_Object outstream = p->filter;
  Lisp_Object text;
  bool outer_running_asynch_code = running_asynch_code;
  int waiting = waiting_for_user_input_p;

#if 0
  Lisp_Object obuffer, okeymap;
  XSETBUFFER (obuffer, current_buffer);
  okeymap = BVAR (current_buffer, keymap);
#endif

  /* We inhibit quit here instead of just catching it so that
     hitting ^G when a filter happens to be running won't screw
     it up.  */
  specbind (Qinhibit_quit, Qt);
  specbind (Qlast_nonmenu_event, Qt);

  /* In case we get recursively called,
     and we already saved the match data nonrecursively,
     save the same match data in safely recursive fashion.  */
  if (outer_running_asynch_code)
    {
      Lisp_Object tem;
      /* Don't clobber the CURRENT match data, either!  */
      tem = Fmatch_data (Qnil, Qnil, Qnil);
      restore_search_regs ();
      record_unwind_save_match_data ();
      Fset_match_data (tem, Qt);
    }

  /* For speed, if a search happens within this code,
     save the match data in a special nonrecursive fashion.  */
  running_asynch_code = 1;

  decode_coding_c_string (coding, (unsigned char *) chars, nbytes, Qt);
  text = coding->dst_object;
  Vlast_coding_system_used = CODING_ID_NAME (coding->id);
  /* A new coding system might be found.  */
  if (!EQ (p->decode_coding_system, Vlast_coding_system_used))
    {
      pset_decode_coding_system (p, Vlast_coding_system_used);

      /* Don't call setup_coding_system for
	 proc_decode_coding_system[channel] here.  It is done in
	 detect_coding called via decode_coding above.  */

      /* If a coding system for encoding is not yet decided, we set
	 it as the same as coding-system for decoding.

	 But, before doing that we must check if
	 proc_encode_coding_system[p->outfd] surely points to a
	 valid memory because p->outfd will be changed once EOF is
	 sent to the process.  */
      if (NILP (p->encode_coding_system) && p->outfd >= 0
	  && proc_encode_coding_system[p->outfd])
	{
	  pset_encode_coding_system
	    (p, coding_inherit_eol_type (Vlast_coding_system_used, Qnil));
	  setup_coding_system (p->encode_coding_system,
			       proc_encode_coding_system[p->outfd]);
	}
    }

  if (coding->carryover_bytes > 0)
    {
      if (SCHARS (p->decoding_buf) < coding->carryover_bytes)
	pset_decoding_buf (p, make_uninit_string (coding->carryover_bytes));
      memcpy (SDATA (p->decoding_buf), coding->carryover,
	      coding->carryover_bytes);
      p->decoding_carryover = coding->carryover_bytes;
    }
  if (SBYTES (text) > 0)
    /* FIXME: It's wrong to wrap or not based on debug-on-error, and
       sometimes it's simply wrong to wrap (e.g. when called from
       accept-process-output).  */
    internal_condition_case_1 (read_process_output_call,
			       list3 (outstream, make_lisp_proc (p), text),
			       !NILP (Vdebug_on_error) ? Qnil : Qerror,
			       read_process_output_error_handler);

  /* If we saved the match data nonrecursively, restore it now.  */
  restore_search_regs ();
  running_asynch_code = outer_running_asynch_code;

  /* Restore waiting_for_user_input_p as it was
     when we were called, in case the filter clobbered it.  */
  waiting_for_user_input_p = waiting;

#if 0 /* Call record_asynch_buffer_change unconditionally,
	 because we might have changed minor modes or other things
	 that affect key bindings.  */
  if (! EQ (Fcurrent_buffer (), obuffer)
      || ! EQ (current_buffer->keymap, okeymap))
#endif
    /* But do it only if the caller is actually going to read events.
       Otherwise there's no need to make him wake up, and it could
       cause trouble (for example it would make sit_for return).  */
    if (waiting_for_user_input_p == -1)
      record_asynch_buffer_change ();
}

DEFUN ("internal-default-process-filter", Finternal_default_process_filter,
       Sinternal_default_process_filter, 2, 2, 0,
       doc: /* Function used as default process filter.
This inserts the process's output into its buffer, if there is one.
Otherwise it discards the output.  */)
  (Lisp_Object proc, Lisp_Object text)
{
  struct Lisp_Process *p;
  ptrdiff_t opoint;

  CHECK_PROCESS (proc);
  p = XPROCESS (proc);
  CHECK_STRING (text);

  if (!NILP (p->buffer) && BUFFER_LIVE_P (XBUFFER (p->buffer)))
    {
      Lisp_Object old_read_only;
      ptrdiff_t old_begv, old_zv;
      ptrdiff_t old_begv_byte, old_zv_byte;
      ptrdiff_t before, before_byte;
      ptrdiff_t opoint_byte;
      struct buffer *b;

      Fset_buffer (p->buffer);
      opoint = PT;
      opoint_byte = PT_BYTE;
      old_read_only = BVAR (current_buffer, read_only);
      old_begv = BEGV;
      old_zv = ZV;
      old_begv_byte = BEGV_BYTE;
      old_zv_byte = ZV_BYTE;

      bset_read_only (current_buffer, Qnil);

      /* Insert new output into buffer at the current end-of-output
	 marker, thus preserving logical ordering of input and output.  */
      if (XMARKER (p->mark)->buffer)
	set_point_from_marker (p->mark);
      else
	SET_PT_BOTH (ZV, ZV_BYTE);
      before = PT;
      before_byte = PT_BYTE;

      /* If the output marker is outside of the visible region, save
	 the restriction and widen.  */
      if (! (BEGV <= PT && PT <= ZV))
	Fwiden ();

      /* Adjust the multibyteness of TEXT to that of the buffer.  */
      if (NILP (BVAR (current_buffer, enable_multibyte_characters))
	  != ! STRING_MULTIBYTE (text))
	text = (STRING_MULTIBYTE (text)
		? Fstring_as_unibyte (text)
		: Fstring_to_multibyte (text));
      /* Insert before markers in case we are inserting where
	 the buffer's mark is, and the user's next command is Meta-y.  */
      insert_from_string_before_markers (text, 0, 0,
					 SCHARS (text), SBYTES (text), 0);

      /* Make sure the process marker's position is valid when the
	 process buffer is changed in the signal_after_change above.
	 W3 is known to do that.  */
      if (BUFFERP (p->buffer)
	  && (b = XBUFFER (p->buffer), b != current_buffer))
	set_marker_both (p->mark, p->buffer, BUF_PT (b), BUF_PT_BYTE (b));
      else
	set_marker_both (p->mark, p->buffer, PT, PT_BYTE);

      update_mode_lines = 23;

      /* Make sure opoint and the old restrictions
	 float ahead of any new text just as point would.  */
      if (opoint >= before)
	{
	  opoint += PT - before;
	  opoint_byte += PT_BYTE - before_byte;
	}
      if (old_begv > before)
	{
	  old_begv += PT - before;
	  old_begv_byte += PT_BYTE - before_byte;
	}
      if (old_zv >= before)
	{
	  old_zv += PT - before;
	  old_zv_byte += PT_BYTE - before_byte;
	}

      /* If the restriction isn't what it should be, set it.  */
      if (old_begv != BEGV || old_zv != ZV)
	Fnarrow_to_region (make_number (old_begv), make_number (old_zv));

      bset_read_only (current_buffer, old_read_only);
      SET_PT_BOTH (opoint, opoint_byte);
    }
  return Qnil;
}

/* Sending data to subprocess.  */

/* In send_process, when a write fails temporarily,
   wait_reading_process_output is called.  It may execute user code,
   e.g. timers, that attempts to write new data to the same process.
   We must ensure that data is sent in the right order, and not
   interspersed half-completed with other writes (Bug#10815).  This is
   handled by the write_queue element of struct process.  It is a list
   with each entry having the form

   (string . (offset . length))

   where STRING is a lisp string, OFFSET is the offset into the
   string's byte sequence from which we should begin to send, and
   LENGTH is the number of bytes left to send.  */

/* Create a new entry in write_queue.
   INPUT_OBJ should be a buffer, string Qt, or Qnil.
   BUF is a pointer to the string sequence of the input_obj or a C
   string in case of Qt or Qnil.  */

static void
write_queue_push (struct Lisp_Process *p, Lisp_Object input_obj,
                  const char *buf, ptrdiff_t len, bool front)
{
  ptrdiff_t offset;
  Lisp_Object entry, obj;

  if (STRINGP (input_obj))
    {
      offset = buf - SSDATA (input_obj);
      obj = input_obj;
    }
  else
    {
      offset = 0;
      obj = make_unibyte_string (buf, len);
    }

  entry = Fcons (obj, Fcons (make_number (offset), make_number (len)));

  if (front)
    pset_write_queue (p, Fcons (entry, p->write_queue));
  else
    pset_write_queue (p, nconc2 (p->write_queue, list1 (entry)));
}

/* Remove the first element in the write_queue of process P, put its
   contents in OBJ, BUF and LEN, and return true.  If the
   write_queue is empty, return false.  */

static bool
write_queue_pop (struct Lisp_Process *p, Lisp_Object *obj,
		 const char **buf, ptrdiff_t *len)
{
  Lisp_Object entry, offset_length;
  ptrdiff_t offset;

  if (NILP (p->write_queue))
    return 0;

  entry = XCAR (p->write_queue);
  pset_write_queue (p, XCDR (p->write_queue));

  *obj = XCAR (entry);
  offset_length = XCDR (entry);

  *len = XINT (XCDR (offset_length));
  offset = XINT (XCAR (offset_length));
  *buf = SSDATA (*obj) + offset;

  return 1;
}

/* Send some data to process PROC.
   BUF is the beginning of the data; LEN is the number of characters.
   OBJECT is the Lisp object that the data comes from.  If OBJECT is
   nil or t, it means that the data comes from C string.

   If OBJECT is not nil, the data is encoded by PROC's coding-system
   for encoding before it is sent.

   This function can evaluate Lisp code and can garbage collect.  */

static void
send_process (Lisp_Object proc, const char *buf, ptrdiff_t len,
	      Lisp_Object object)
{
  struct Lisp_Process *p = XPROCESS (proc);
  ssize_t rv;
  struct coding_system *coding;

  if (NETCONN_P (proc))
    {
      wait_while_connecting (proc);
      wait_for_tls_negotiation (proc);
    }

  if (p->raw_status_new)
    update_status (p);
  if (! EQ (p->status, Qrun))
    error ("Process %s not running", SDATA (p->name));
  if (p->outfd < 0)
    error ("Output file descriptor of %s is closed", SDATA (p->name));

  coding = proc_encode_coding_system[p->outfd];
  Vlast_coding_system_used = CODING_ID_NAME (coding->id);

  if ((STRINGP (object) && STRING_MULTIBYTE (object))
      || (BUFFERP (object)
	  && !NILP (BVAR (XBUFFER (object), enable_multibyte_characters)))
      || EQ (object, Qt))
    {
      pset_encode_coding_system
	(p, complement_process_encoding_system (p->encode_coding_system));
      if (!EQ (Vlast_coding_system_used, p->encode_coding_system))
	{
	  /* The coding system for encoding was changed to raw-text
	     because we sent a unibyte text previously.  Now we are
	     sending a multibyte text, thus we must encode it by the
	     original coding system specified for the current process.

	     Another reason we come here is that the coding system
	     was just complemented and a new one was returned by
	     complement_process_encoding_system.  */
	  setup_coding_system (p->encode_coding_system, coding);
	  Vlast_coding_system_used = p->encode_coding_system;
	}
      coding->src_multibyte = 1;
    }
  else
    {
      coding->src_multibyte = 0;
      /* For sending a unibyte text, character code conversion should
	 not take place but EOL conversion should.  So, setup raw-text
	 or one of the subsidiary if we have not yet done it.  */
      if (CODING_REQUIRE_ENCODING (coding))
	{
	  if (CODING_REQUIRE_FLUSHING (coding))
	    {
	      /* But, before changing the coding, we must flush out data.  */
	      coding->mode |= CODING_MODE_LAST_BLOCK;
	      send_process (proc, "", 0, Qt);
	      coding->mode &= CODING_MODE_LAST_BLOCK;
	    }
	  setup_coding_system (raw_text_coding_system
			       (Vlast_coding_system_used),
			       coding);
	  coding->src_multibyte = 0;
	}
    }
  coding->dst_multibyte = 0;

  if (CODING_REQUIRE_ENCODING (coding))
    {
      coding->dst_object = Qt;
      if (BUFFERP (object))
	{
	  ptrdiff_t from_byte, from, to;
	  ptrdiff_t save_pt, save_pt_byte;
	  struct buffer *cur = current_buffer;

	  set_buffer_internal (XBUFFER (object));
	  save_pt = PT, save_pt_byte = PT_BYTE;

	  from_byte = PTR_BYTE_POS ((unsigned char *) buf);
	  from = BYTE_TO_CHAR (from_byte);
	  to = BYTE_TO_CHAR (from_byte + len);
	  TEMP_SET_PT_BOTH (from, from_byte);
	  encode_coding_object (coding, object, from, from_byte,
				to, from_byte + len, Qt);
	  TEMP_SET_PT_BOTH (save_pt, save_pt_byte);
	  set_buffer_internal (cur);
	}
      else if (STRINGP (object))
	{
	  encode_coding_object (coding, object, 0, 0, SCHARS (object),
				SBYTES (object), Qt);
	}
      else
	{
	  coding->dst_object = make_unibyte_string (buf, len);
	  coding->produced = len;
	}

      len = coding->produced;
      object = coding->dst_object;
      buf = SSDATA (object);
    }

  /* If there is already data in the write_queue, put the new data
     in the back of queue.  Otherwise, ignore it.  */
  if (!NILP (p->write_queue))
    write_queue_push (p, object, buf, len, 0);

  do   /* while !NILP (p->write_queue) */
    {
      ptrdiff_t cur_len = -1;
      const char *cur_buf;
      Lisp_Object cur_object;

      /* If write_queue is empty, ignore it.  */
      if (!write_queue_pop (p, &cur_object, &cur_buf, &cur_len))
	{
	  cur_len = len;
	  cur_buf = buf;
	  cur_object = object;
	}

      while (cur_len > 0)
	{
	  /* Send this batch, using one or more write calls.  */
	  ptrdiff_t written = 0;
	  int outfd = p->outfd;
#ifdef DATAGRAM_SOCKETS
	  if (DATAGRAM_CHAN_P (outfd))
	    {
	      rv = sendto (outfd, cur_buf, cur_len,
			   0, datagram_address[outfd].sa,
			   datagram_address[outfd].len);
	      if (rv >= 0)
		written = rv;
	      else if (errno == EMSGSIZE)
		report_file_error ("Sending datagram", proc);
	    }
	  else
#endif
	    {
#ifdef HAVE_GNUTLS
	      if (p->gnutls_p && p->gnutls_state)
		written = emacs_gnutls_write (p, cur_buf, cur_len);
	      else
#endif
		written = emacs_write_sig (outfd, cur_buf, cur_len);
	      rv = (written ? 0 : -1);
	      if (p->read_output_delay > 0
		  && p->adaptive_read_buffering == 1)
		{
		  p->read_output_delay = 0;
		  process_output_delay_count--;
		  p->read_output_skip = 0;
		}
	    }

	  if (rv < 0)
	    {
	      if (would_block (errno))
		/* Buffer is full.  Wait, accepting input;
		   that may allow the program
		   to finish doing output and read more.  */
		{
#ifdef BROKEN_PTY_READ_AFTER_EAGAIN
		  /* A gross hack to work around a bug in FreeBSD.
		     In the following sequence, read(2) returns
		     bogus data:

		     write(2)	 1022 bytes
		     write(2)   954 bytes, get EAGAIN
		     read(2)   1024 bytes in process_read_output
		     read(2)     11 bytes in process_read_output

		     That is, read(2) returns more bytes than have
		     ever been written successfully.  The 1033 bytes
		     read are the 1022 bytes written successfully
		     after processing (for example with CRs added if
		     the terminal is set up that way which it is
		     here).  The same bytes will be seen again in a
		     later read(2), without the CRs.  */

		  if (errno == EAGAIN)
		    {
		      int flags = FWRITE;
		      ioctl (p->outfd, TIOCFLUSH, &flags);
		    }
#endif /* BROKEN_PTY_READ_AFTER_EAGAIN */

		  /* Put what we should have written in wait_queue.  */
		  write_queue_push (p, cur_object, cur_buf, cur_len, 1);
		  wait_reading_process_output (0, 20 * 1000 * 1000,
					       0, 0, Qnil, NULL, 0);
		  /* Reread queue, to see what is left.  */
		  break;
		}
	      else if (errno == EPIPE)
		{
		  p->raw_status_new = 0;
		  pset_status (p, list2 (Qexit, make_number (256)));
		  p->tick = ++process_tick;
		  deactivate_process (proc);
		  error ("process %s no longer connected to pipe; closed it",
			 SDATA (p->name));
		}
	      else
		/* This is a real error.  */
		report_file_error ("Writing to process", proc);
	    }
	  cur_buf += written;
	  cur_len -= written;
	}
    }
  while (!NILP (p->write_queue));
}

DEFUN ("process-send-region", Fprocess_send_region, Sprocess_send_region,
       3, 3, 0,
       doc: /* Send current contents of region as input to PROCESS.
PROCESS may be a process, a buffer, the name of a process or buffer, or
nil, indicating the current buffer's process.
Called from program, takes three arguments, PROCESS, START and END.
If the region is more than 500 characters long,
it is sent in several bunches.  This may happen even for shorter regions.
Output from processes can arrive in between bunches.

If PROCESS is a non-blocking network process that hasn't been fully
set up yet, this function will block until socket setup has completed.  */)
  (Lisp_Object process, Lisp_Object start, Lisp_Object end)
{
  Lisp_Object proc = get_process (process);
  ptrdiff_t start_byte, end_byte;

  validate_region (&start, &end);

  start_byte = CHAR_TO_BYTE (XINT (start));
  end_byte = CHAR_TO_BYTE (XINT (end));

  if (XINT (start) < GPT && XINT (end) > GPT)
    move_gap_both (XINT (start), start_byte);

  if (NETCONN_P (proc))
    wait_while_connecting (proc);

  send_process (proc, (char *) BYTE_POS_ADDR (start_byte),
		end_byte - start_byte, Fcurrent_buffer ());

  return Qnil;
}

DEFUN ("process-send-string", Fprocess_send_string, Sprocess_send_string,
       2, 2, 0,
       doc: /* Send PROCESS the contents of STRING as input.
PROCESS may be a process, a buffer, the name of a process or buffer, or
nil, indicating the current buffer's process.
If STRING is more than 500 characters long,
it is sent in several bunches.  This may happen even for shorter strings.
Output from processes can arrive in between bunches.

If PROCESS is a non-blocking network process that hasn't been fully
set up yet, this function will block until socket setup has completed.  */)
  (Lisp_Object process, Lisp_Object string)
{
  CHECK_STRING (string);
  Lisp_Object proc = get_process (process);
  send_process (proc, SSDATA (string),
		SBYTES (string), string);
  return Qnil;
}

/* Return the foreground process group for the tty/pty that
   the process P uses.  */
static pid_t
emacs_get_tty_pgrp (struct Lisp_Process *p)
{
  pid_t gid = -1;

#ifdef TIOCGPGRP
  if (ioctl (p->infd, TIOCGPGRP, &gid) == -1 && ! NILP (p->tty_name))
    {
      int fd;
      /* Some OS:es (Solaris 8/9) does not allow TIOCGPGRP from the
	 master side.  Try the slave side.  */
      fd = emacs_open (SSDATA (p->tty_name), O_RDONLY, 0);

      if (fd != -1)
	{
	  ioctl (fd, TIOCGPGRP, &gid);
	  emacs_close (fd);
	}
    }
#endif /* defined (TIOCGPGRP ) */

  return gid;
}

DEFUN ("process-running-child-p", Fprocess_running_child_p,
       Sprocess_running_child_p, 0, 1, 0,
       doc: /* Return non-nil if PROCESS has given the terminal to a
child.  If the operating system does not make it possible to find out,
return t.  If we can find out, return the numeric ID of the foreground
process group.  */)
  (Lisp_Object process)
{
  /* Initialize in case ioctl doesn't exist or gives an error,
     in a way that will cause returning t.  */
  Lisp_Object proc = get_process (process);
  struct Lisp_Process *p = XPROCESS (proc);

  if (!EQ (p->type, Qreal))
    error ("Process %s is not a subprocess",
	   SDATA (p->name));
  if (p->infd < 0)
    error ("Process %s is not active",
	   SDATA (p->name));

  pid_t gid = emacs_get_tty_pgrp (p);

  if (gid == p->pid)
    return Qnil;
  if (gid != -1)
    return make_number (gid);
  return Qt;
}

/* Send a signal number SIGNO to PROCESS.
   If CURRENT_GROUP is t, that means send to the process group
   that currently owns the terminal being used to communicate with PROCESS.
   This is used for various commands in shell mode.
   If CURRENT_GROUP is lambda, that means send to the process group
   that currently owns the terminal, but only if it is NOT the shell itself.

   If NOMSG is false, insert signal-announcements into process's buffers
   right away.

   If we can, we try to signal PROCESS by sending control characters
   down the pty.  This allows us to signal inferiors who have changed
   their uid, for which kill would return an EPERM error.  */

static void
process_send_signal (Lisp_Object process, int signo, Lisp_Object current_group,
		     bool nomsg)
{
  Lisp_Object proc;
  struct Lisp_Process *p;
  pid_t gid;
  bool no_pgrp = 0;

  proc = get_process (process);
  p = XPROCESS (proc);

  if (!EQ (p->type, Qreal))
    error ("Process %s is not a subprocess",
	   SDATA (p->name));
  if (p->infd < 0)
    error ("Process %s is not active",
	   SDATA (p->name));

  if (!p->pty_flag)
    current_group = Qnil;

  /* If we are using pgrps, get a pgrp number and make it negative.  */
  if (NILP (current_group))
    /* Send the signal to the shell's process group.  */
    gid = p->pid;
  else
    {
#ifdef SIGNALS_VIA_CHARACTERS
      /* If possible, send signals to the entire pgrp
	 by sending an input character to it.  */

      struct termios t;
      cc_t *sig_char = NULL;

      tcgetattr (p->infd, &t);

      switch (signo)
	{
	case SIGINT:
	  sig_char = &t.c_cc[VINTR];
	  break;

	case SIGQUIT:
	  sig_char = &t.c_cc[VQUIT];
	  break;

  	case SIGTSTP:
#ifdef VSWTCH
	  sig_char = &t.c_cc[VSWTCH];
#else
	  sig_char = &t.c_cc[VSUSP];
#endif
	  break;
	}

      if (sig_char && *sig_char != CDISABLE)
	{
	  send_process (proc, (char *) sig_char, 1, Qnil);
	  return;
	}
      /* If we can't send the signal with a character,
	 fall through and send it another way.  */

      /* The code above may fall through if it can't
	 handle the signal.  */
#endif /* defined (SIGNALS_VIA_CHARACTERS) */

#ifdef TIOCGPGRP
      /* Get the current pgrp using the tty itself, if we have that.
	 Otherwise, use the pty to get the pgrp.
	 On pfa systems, saka@pfu.fujitsu.co.JP writes:
	 "TIOCGPGRP symbol defined in sys/ioctl.h at E50.
	 But, TIOCGPGRP does not work on E50 ;-P works fine on E60"
	 His patch indicates that if TIOCGPGRP returns an error, then
	 we should just assume that p->pid is also the process group id.  */

      gid = emacs_get_tty_pgrp (p);

      if (gid == -1)
	/* If we can't get the information, assume
	   the shell owns the tty.  */
	gid = p->pid;

      /* It is not clear whether anything really can set GID to -1.
	 Perhaps on some system one of those ioctls can or could do so.
	 Or perhaps this is vestigial.  */
      if (gid == -1)
	no_pgrp = 1;
#else  /* ! defined (TIOCGPGRP) */
      /* Can't select pgrps on this system, so we know that
	 the child itself heads the pgrp.  */
      gid = p->pid;
#endif /* ! defined (TIOCGPGRP) */

      /* If current_group is lambda, and the shell owns the terminal,
	 don't send any signal.  */
      if (EQ (current_group, Qlambda) && gid == p->pid)
	return;
    }

#ifdef SIGCONT
  if (signo == SIGCONT)
    {
      p->raw_status_new = 0;
      pset_status (p, Qrun);
      p->tick = ++process_tick;
      if (!nomsg)
	{
	  status_notify (NULL, NULL);
	  redisplay_preserve_echo_area (13);
	}
    }
#endif

#ifdef TIOCSIGSEND
  /* Work around a HP-UX 7.0 bug that mishandles signals to subjobs.
     We don't know whether the bug is fixed in later HP-UX versions.  */
  if (! NILP (current_group) && ioctl (p->infd, TIOCSIGSEND, signo) != -1)
    return;
#endif

  /* If we don't have process groups, send the signal to the immediate
     subprocess.  That isn't really right, but it's better than any
     obvious alternative.  */
  pid_t pid = no_pgrp ? gid : - gid;

  /* Do not kill an already-reaped process, as that could kill an
     innocent bystander that happens to have the same process ID.  */
  sigset_t oldset;
  block_child_signal (&oldset);
  if (p->alive)
    kill (pid, signo);
  unblock_child_signal (&oldset);
}

DEFUN ("interrupt-process", Finterrupt_process, Sinterrupt_process, 0, 2, 0,
       doc: /* Interrupt process PROCESS.
PROCESS may be a process, a buffer, or the name of a process or buffer.
No arg or nil means current buffer's process.
Second arg CURRENT-GROUP non-nil means send signal to
the current process-group of the process's controlling terminal
rather than to the process's own process group.
If the process is a shell, this means interrupt current subjob
rather than the shell.

If CURRENT-GROUP is `lambda', and if the shell owns the terminal,
don't send the signal.  */)
  (Lisp_Object process, Lisp_Object current_group)
{
  process_send_signal (process, SIGINT, current_group, 0);
  return process;
}

DEFUN ("kill-process", Fkill_process, Skill_process, 0, 2, 0,
       doc: /* Kill process PROCESS.  May be process or name of one.
See function `interrupt-process' for more details on usage.  */)
  (Lisp_Object process, Lisp_Object current_group)
{
  process_send_signal (process, SIGKILL, current_group, 0);
  return process;
}

DEFUN ("quit-process", Fquit_process, Squit_process, 0, 2, 0,
       doc: /* Send QUIT signal to process PROCESS.  May be process or name of one.
See function `interrupt-process' for more details on usage.  */)
  (Lisp_Object process, Lisp_Object current_group)
{
  process_send_signal (process, SIGQUIT, current_group, 0);
  return process;
}

DEFUN ("stop-process", Fstop_process, Sstop_process, 0, 2, 0,
       doc: /* Stop process PROCESS.  May be process or name of one.
See function `interrupt-process' for more details on usage.
If PROCESS is a network or serial or pipe connection, inhibit handling
of incoming traffic.  */)
  (Lisp_Object process, Lisp_Object current_group)
{
  if (PROCESSP (process) && (NETCONN_P (process) || SERIALCONN_P (process)
			     || PIPECONN_P (process)))
    {
      struct Lisp_Process *p;

      p = XPROCESS (process);
      if (NILP (p->command)
	  && p->infd >= 0)
	delete_read_fd (p->infd);
      pset_command (p, Qt);
      return process;
    }
#ifndef SIGTSTP
  error ("No SIGTSTP support");
#else
  process_send_signal (process, SIGTSTP, current_group, 0);
#endif
  return process;
}

DEFUN ("continue-process", Fcontinue_process, Scontinue_process, 0, 2, 0,
       doc: /* Continue process PROCESS.  May be process or name of one.
See function `interrupt-process' for more details on usage.
If PROCESS is a network or serial process, resume handling of incoming
traffic.  */)
  (Lisp_Object process, Lisp_Object current_group)
{
  if (PROCESSP (process) && (NETCONN_P (process) || SERIALCONN_P (process)
			     || PIPECONN_P (process)))
    {
      struct Lisp_Process *p;

      p = XPROCESS (process);
      if (EQ (p->command, Qt)
	  && p->infd >= 0
	  && (!EQ (p->filter, Qt) || EQ (p->status, Qlisten)))
	{
	  add_non_keyboard_read_fd (p->infd);
#ifdef WINDOWSNT
	  if (fd_info[ p->infd ].flags & FILE_SERIAL)
	    PurgeComm (fd_info[ p->infd ].hnd, PURGE_RXABORT | PURGE_RXCLEAR);
#else /* not WINDOWSNT */
	  tcflush (p->infd, TCIFLUSH);
#endif /* not WINDOWSNT */
	}
      pset_command (p, Qnil);
      return process;
    }
#ifdef SIGCONT
    process_send_signal (process, SIGCONT, current_group, 0);
#else
    error ("No SIGCONT support");
#endif
  return process;
}

/* Return the integer value of the signal whose abbreviation is ABBR,
   or a negative number if there is no such signal.  */
static int
abbr_to_signal (char const *name)
{
  int i, signo;
  char sigbuf[20]; /* Large enough for all valid signal abbreviations.  */

  if (!strncmp (name, "SIG", 3) || !strncmp (name, "sig", 3))
    name += 3;

  for (i = 0; i < sizeof sigbuf; i++)
    {
      sigbuf[i] = c_toupper (name[i]);
      if (! sigbuf[i])
	return str2sig (sigbuf, &signo) == 0 ? signo : -1;
    }

  return -1;
}

DEFUN ("signal-process", Fsignal_process, Ssignal_process,
       2, 2, "sProcess (name or number): \nnSignal code: ",
       doc: /* Send PROCESS the signal with code SIGCODE.
PROCESS may also be a number specifying the process id of the
process to signal; in this case, the process need not be a child of
this Emacs.
SIGCODE may be an integer, or a symbol whose name is a signal name.  */)
  (Lisp_Object process, Lisp_Object sigcode)
{
  pid_t pid;
  int signo;

  if (STRINGP (process))
    {
      Lisp_Object tem = Fget_process (process);
      if (NILP (tem))
	{
	  Lisp_Object process_number
	    = string_to_number (SSDATA (process), 10, 1);
	  if (NUMBERP (process_number))
	    tem = process_number;
	}
      process = tem;
    }
  else if (!NUMBERP (process))
    process = get_process (process);

  if (NILP (process))
    return process;

  if (NUMBERP (process))
    CONS_TO_INTEGER (process, pid_t, pid);
  else
    {
      CHECK_PROCESS (process);
      pid = XPROCESS (process)->pid;
      if (pid <= 0)
	error ("Cannot signal process %s", SDATA (XPROCESS (process)->name));
    }

  if (INTEGERP (sigcode))
    {
      CHECK_TYPE_RANGED_INTEGER (int, sigcode);
      signo = XINT (sigcode);
    }
  else
    {
      char *name;

      CHECK_SYMBOL (sigcode);
      name = SSDATA (SYMBOL_NAME (sigcode));

      signo = abbr_to_signal (name);
      if (signo < 0)
	error ("Undefined signal name %s", name);
    }

  return make_number (kill (pid, signo));
}

DEFUN ("process-send-eof", Fprocess_send_eof, Sprocess_send_eof, 0, 1, 0,
       doc: /* Make PROCESS see end-of-file in its input.
EOF comes after any text already sent to it.
PROCESS may be a process, a buffer, the name of a process or buffer, or
nil, indicating the current buffer's process.
If PROCESS is a network connection, or is a process communicating
through a pipe (as opposed to a pty), then you cannot send any more
text to PROCESS after you call this function.
If PROCESS is a serial process, wait until all output written to the
process has been transmitted to the serial port.  */)
  (Lisp_Object process)
{
  Lisp_Object proc;
  struct coding_system *coding = NULL;
  int outfd;

  proc = get_process (process);

  if (NETCONN_P (proc))
    wait_while_connecting (proc);

  if (DATAGRAM_CONN_P (proc))
    return process;


  outfd = XPROCESS (proc)->outfd;
  if (outfd >= 0)
    coding = proc_encode_coding_system[outfd];

  /* Make sure the process is really alive.  */
  if (XPROCESS (proc)->raw_status_new)
    update_status (XPROCESS (proc));
  if (! EQ (XPROCESS (proc)->status, Qrun))
    error ("Process %s not running", SDATA (XPROCESS (proc)->name));

  if (coding && CODING_REQUIRE_FLUSHING (coding))
    {
      coding->mode |= CODING_MODE_LAST_BLOCK;
      send_process (proc, "", 0, Qnil);
    }

  if (XPROCESS (proc)->pty_flag)
    send_process (proc, "\004", 1, Qnil);
  else if (EQ (XPROCESS (proc)->type, Qserial))
    {
#ifndef WINDOWSNT
      if (tcdrain (XPROCESS (proc)->outfd) != 0)
	report_file_error ("Failed tcdrain", Qnil);
#endif /* not WINDOWSNT */
      /* Do nothing on Windows because writes are blocking.  */
    }
  else
    {
      struct Lisp_Process *p = XPROCESS (proc);
      int old_outfd = p->outfd;
      int new_outfd;

#ifdef HAVE_SHUTDOWN
      /* If this is a network connection, or socketpair is used
	 for communication with the subprocess, call shutdown to cause EOF.
	 (In some old system, shutdown to socketpair doesn't work.
	 Then we just can't win.)  */
      if (0 <= old_outfd
	  && (EQ (p->type, Qnetwork) || p->infd == old_outfd))
	shutdown (old_outfd, 1);
#endif
      close_process_fd (&p->open_fd[WRITE_TO_SUBPROCESS]);
      new_outfd = emacs_open (NULL_DEVICE, O_WRONLY, 0);
      if (new_outfd < 0)
	report_file_error ("Opening null device", Qnil);
      p->open_fd[WRITE_TO_SUBPROCESS] = new_outfd;
      p->outfd = new_outfd;

      if (!proc_encode_coding_system[new_outfd])
	proc_encode_coding_system[new_outfd]
	  = xmalloc (sizeof (struct coding_system));
      if (old_outfd >= 0)
	{
	  *proc_encode_coding_system[new_outfd]
	    = *proc_encode_coding_system[old_outfd];
	  memset (proc_encode_coding_system[old_outfd], 0,
		  sizeof (struct coding_system));
	}
      else
	setup_coding_system (p->encode_coding_system,
			     proc_encode_coding_system[new_outfd]);
    }
  return process;
}

/* The main Emacs thread records child processes in three places:

   - Vprocess_alist, for asynchronous subprocesses, which are child
     processes visible to Lisp.

   - deleted_pid_list, for child processes invisible to Lisp,
     typically because of delete-process.  These are recorded so that
     the processes can be reaped when they exit, so that the operating
     system's process table is not cluttered by zombies.

   - the local variable PID in Fcall_process, call_process_cleanup and
     call_process_kill, for synchronous subprocesses.
     record_unwind_protect is used to make sure this process is not
     forgotten: if the user interrupts call-process and the child
     process refuses to exit immediately even with two C-g's,
     call_process_kill adds PID's contents to deleted_pid_list before
     returning.

   The main Emacs thread invokes waitpid only on child processes that
   it creates and that have not been reaped.  This avoid races on
   platforms such as GTK, where other threads create their own
   subprocesses which the main thread should not reap.  For example,
   if the main thread attempted to reap an already-reaped child, it
   might inadvertently reap a GTK-created process that happened to
   have the same process ID.  */

/* LIB_CHILD_HANDLER is a SIGCHLD handler that Emacs calls while doing
   its own SIGCHLD handling.  On POSIXish systems, glib needs this to
   keep track of its own children.  GNUstep is similar.  */

static void dummy_handler (int sig) {}
static signal_handler_t volatile lib_child_handler;

/* Handle a SIGCHLD signal by looking for known child processes of
   Emacs whose status have changed.  For each one found, record its
   new status.

   All we do is change the status; we do not run sentinels or print
   notifications.  That is saved for the next time keyboard input is
   done, in order to avoid timing errors.

   ** WARNING: this can be called during garbage collection.
   Therefore, it must not be fooled by the presence of mark bits in
   Lisp objects.

   ** USG WARNING: Although it is not obvious from the documentation
   in signal(2), on a USG system the SIGCLD handler MUST NOT call
   signal() before executing at least one wait(), otherwise the
   handler will be called again, resulting in an infinite loop.  The
   relevant portion of the documentation reads "SIGCLD signals will be
   queued and the signal-catching function will be continually
   reentered until the queue is empty".  Invoking signal() causes the
   kernel to reexamine the SIGCLD queue.  Fred Fish, UniSoft Systems
   Inc.

   ** Malloc WARNING: This should never call malloc either directly or
   indirectly; if it does, that is a bug.  */

static void
handle_child_signal (int sig)
{
  Lisp_Object tail, proc;

  /* Find the process that signaled us, and record its status.  */

  /* The process can have been deleted by Fdelete_process, or have
     been started asynchronously by Fcall_process.  */
  for (tail = deleted_pid_list; CONSP (tail); tail = XCDR (tail))
    {
      bool all_pids_are_fixnums
	= (MOST_NEGATIVE_FIXNUM <= TYPE_MINIMUM (pid_t)
	   && TYPE_MAXIMUM (pid_t) <= MOST_POSITIVE_FIXNUM);
      Lisp_Object head = XCAR (tail);
      Lisp_Object xpid;
      if (! CONSP (head))
	continue;
      xpid = XCAR (head);
      if (all_pids_are_fixnums ? INTEGERP (xpid) : NUMBERP (xpid))
	{
	  pid_t deleted_pid;
	  if (INTEGERP (xpid))
	    deleted_pid = XINT (xpid);
	  else
	    deleted_pid = XFLOAT_DATA (xpid);
	  if (child_status_changed (deleted_pid, 0, 0))
	    {
	      if (STRINGP (XCDR (head)))
		unlink (SSDATA (XCDR (head)));
	      XSETCAR (tail, Qnil);
	    }
	}
    }

  /* Otherwise, if it is asynchronous, it is in Vprocess_alist.  */
  FOR_EACH_PROCESS (tail, proc)
    {
      struct Lisp_Process *p = XPROCESS (proc);
      int status;

      if (p->alive
	  && child_status_changed (p->pid, &status, WUNTRACED | WCONTINUED))
	{
	  /* Change the status of the process that was found.  */
	  p->tick = ++process_tick;
	  p->raw_status = status;
	  p->raw_status_new = 1;

	  /* If process has terminated, stop waiting for its output.  */
	  if (WIFSIGNALED (status) || WIFEXITED (status))
	    {
	      bool clear_desc_flag = 0;
	      p->alive = 0;
	      if (p->infd >= 0)
		clear_desc_flag = 1;

	      /* clear_desc_flag avoids a compiler bug in Microsoft C.  */
	      if (clear_desc_flag)
		delete_read_fd (p->infd);
	    }
	}
    }

  lib_child_handler (sig);
#ifdef NS_IMPL_GNUSTEP
  /* NSTask in GNUstep sets its child handler each time it is called.
     So we must re-set ours.  */
  catch_child_signal ();
#endif
}

static void
deliver_child_signal (int sig)
{
  deliver_process_signal (sig, handle_child_signal);
}


static Lisp_Object
exec_sentinel_error_handler (Lisp_Object error_val)
{
  cmd_error_internal (error_val, "error in process sentinel: ");
  Vinhibit_quit = Qt;
  update_echo_area ();
  Fsleep_for (make_number (2), Qnil);
  return Qt;
}

static void
exec_sentinel (Lisp_Object proc, Lisp_Object reason)
{
  Lisp_Object sentinel, odeactivate;
  struct Lisp_Process *p = XPROCESS (proc);
  ptrdiff_t count = SPECPDL_INDEX ();
  bool outer_running_asynch_code = running_asynch_code;
  int waiting = waiting_for_user_input_p;

  if (inhibit_sentinels)
    return;

  odeactivate = Vdeactivate_mark;
#if 0
  Lisp_Object obuffer, okeymap;
  XSETBUFFER (obuffer, current_buffer);
  okeymap = BVAR (current_buffer, keymap);
#endif

  /* There's no good reason to let sentinels change the current
     buffer, and many callers of accept-process-output, sit-for, and
     friends don't expect current-buffer to be changed from under them.  */
  record_unwind_current_buffer ();

  sentinel = p->sentinel;

  /* Inhibit quit so that random quits don't screw up a running filter.  */
  specbind (Qinhibit_quit, Qt);
  specbind (Qlast_nonmenu_event, Qt); /* Why? --Stef  */

  /* In case we get recursively called,
     and we already saved the match data nonrecursively,
     save the same match data in safely recursive fashion.  */
  if (outer_running_asynch_code)
    {
      Lisp_Object tem;
      tem = Fmatch_data (Qnil, Qnil, Qnil);
      restore_search_regs ();
      record_unwind_save_match_data ();
      Fset_match_data (tem, Qt);
    }

  /* For speed, if a search happens within this code,
     save the match data in a special nonrecursive fashion.  */
  running_asynch_code = 1;

  internal_condition_case_1 (read_process_output_call,
			     list3 (sentinel, proc, reason),
			     !NILP (Vdebug_on_error) ? Qnil : Qerror,
			     exec_sentinel_error_handler);

  /* If we saved the match data nonrecursively, restore it now.  */
  restore_search_regs ();
  running_asynch_code = outer_running_asynch_code;

  Vdeactivate_mark = odeactivate;

  /* Restore waiting_for_user_input_p as it was
     when we were called, in case the filter clobbered it.  */
  waiting_for_user_input_p = waiting;

#if 0
  if (! EQ (Fcurrent_buffer (), obuffer)
      || ! EQ (current_buffer->keymap, okeymap))
#endif
    /* But do it only if the caller is actually going to read events.
       Otherwise there's no need to make him wake up, and it could
       cause trouble (for example it would make sit_for return).  */
    if (waiting_for_user_input_p == -1)
      record_asynch_buffer_change ();

  unbind_to (count, Qnil);
}

/* Report all recent events of a change in process status
   (either run the sentinel or output a message).
   This is usually done while Emacs is waiting for keyboard input
   but can be done at other times.

   Return positive if any input was received from WAIT_PROC (or from
   any process if WAIT_PROC is null), zero if input was attempted but
   none received, and negative if we didn't even try.  */

static int
status_notify (struct Lisp_Process *deleting_process,
	       struct Lisp_Process *wait_proc)
{
  Lisp_Object proc;
  Lisp_Object tail, msg;
  int got_some_output = -1;

  tail = Qnil;
  msg = Qnil;

  /* Set this now, so that if new processes are created by sentinels
     that we run, we get called again to handle their status changes.  */
  update_tick = process_tick;

  FOR_EACH_PROCESS (tail, proc)
    {
      Lisp_Object symbol;
      register struct Lisp_Process *p = XPROCESS (proc);

      if (p->tick != p->update_tick)
	{
	  p->update_tick = p->tick;

	  /* If process is still active, read any output that remains.  */
	  while (! EQ (p->filter, Qt)
		 && ! connecting_status (p->status)
		 && ! EQ (p->status, Qlisten)
		 /* Network or serial process not stopped:  */
		 && ! EQ (p->command, Qt)
		 && p->infd >= 0
		 && p != deleting_process)
	    {
	      int nread = read_process_output (proc, p->infd);
	      if ((!wait_proc || wait_proc == XPROCESS (proc))
		  && got_some_output < nread)
		got_some_output = nread;
	      if (nread <= 0)
		break;
	    }

	  /* Get the text to use for the message.  */
	  if (p->raw_status_new)
	    update_status (p);
	  msg = status_message (p);

	  /* If process is terminated, deactivate it or delete it.  */
	  symbol = p->status;
	  if (CONSP (p->status))
	    symbol = XCAR (p->status);

	  if (EQ (symbol, Qsignal) || EQ (symbol, Qexit)
	      || EQ (symbol, Qclosed))
	    {
	      if (delete_exited_processes)
		remove_process (proc);
	      else
		deactivate_process (proc);
	    }

	  /* The actions above may have further incremented p->tick.
	     So set p->update_tick again so that an error in the sentinel will
	     not cause this code to be run again.  */
	  p->update_tick = p->tick;
	  /* Now output the message suitably.  */
	  exec_sentinel (proc, msg);
	  if (BUFFERP (p->buffer))
	    /* In case it uses %s in mode-line-format.  */
	    bset_update_mode_line (XBUFFER (p->buffer));
	}
    } /* end for */

  return got_some_output;
}

DEFUN ("internal-default-process-sentinel", Finternal_default_process_sentinel,
       Sinternal_default_process_sentinel, 2, 2, 0,
       doc: /* Function used as default sentinel for processes.
This inserts a status message into the process's buffer, if there is one.  */)
     (Lisp_Object proc, Lisp_Object msg)
{
  Lisp_Object buffer, symbol;
  struct Lisp_Process *p;
  CHECK_PROCESS (proc);
  p = XPROCESS (proc);
  buffer = p->buffer;
  symbol = p->status;
  if (CONSP (symbol))
    symbol = XCAR (symbol);

  if (!EQ (symbol, Qrun) && !NILP (buffer))
    {
      Lisp_Object tem;
      struct buffer *old = current_buffer;
      ptrdiff_t opoint, opoint_byte;
      ptrdiff_t before, before_byte;

      /* Avoid error if buffer is deleted
	 (probably that's why the process is dead, too).  */
      if (!BUFFER_LIVE_P (XBUFFER (buffer)))
	return Qnil;
      Fset_buffer (buffer);

      if (NILP (BVAR (current_buffer, enable_multibyte_characters)))
	msg = (code_convert_string_norecord
	       (msg, Vlocale_coding_system, 1));

      opoint = PT;
      opoint_byte = PT_BYTE;
      /* Insert new output into buffer
	 at the current end-of-output marker,
	 thus preserving logical ordering of input and output.  */
      if (XMARKER (p->mark)->buffer)
	Fgoto_char (p->mark);
      else
	SET_PT_BOTH (ZV, ZV_BYTE);

      before = PT;
      before_byte = PT_BYTE;

      tem = BVAR (current_buffer, read_only);
      bset_read_only (current_buffer, Qnil);
      insert_string ("\nProcess ");
      { /* FIXME: temporary kludge.  */
	Lisp_Object tem2 = p->name; Finsert (1, &tem2); }
      insert_string (" ");
      Finsert (1, &msg);
      bset_read_only (current_buffer, tem);
      set_marker_both (p->mark, p->buffer, PT, PT_BYTE);

      if (opoint >= before)
	SET_PT_BOTH (opoint + (PT - before),
		     opoint_byte + (PT_BYTE - before_byte));
      else
	SET_PT_BOTH (opoint, opoint_byte);

      set_buffer_internal (old);
    }
  return Qnil;
}


DEFUN ("set-process-coding-system", Fset_process_coding_system,
       Sset_process_coding_system, 1, 3, 0,
       doc: /* Set coding systems of PROCESS to DECODING and ENCODING.
DECODING will be used to decode subprocess output and ENCODING to
encode subprocess input. */)
  (Lisp_Object process, Lisp_Object decoding, Lisp_Object encoding)
{
  CHECK_PROCESS (process);

  struct Lisp_Process *p = XPROCESS (process);

  Fcheck_coding_system (decoding);
  Fcheck_coding_system (encoding);
  encoding = coding_inherit_eol_type (encoding, Qnil);
  pset_decode_coding_system (p, decoding);
  pset_encode_coding_system (p, encoding);

  /* If the sockets haven't been set up yet, the final setup part of
     this will be called asynchronously. */
  if (p->infd < 0 || p->outfd < 0)
    return Qnil;

  setup_process_coding_systems (process);

  return Qnil;
}

DEFUN ("process-coding-system",
       Fprocess_coding_system, Sprocess_coding_system, 1, 1, 0,
       doc: /* Return a cons of coding systems for decoding and encoding of PROCESS.  */)
  (register Lisp_Object process)
{
  CHECK_PROCESS (process);
  return Fcons (XPROCESS (process)->decode_coding_system,
		XPROCESS (process)->encode_coding_system);
}

DEFUN ("set-process-filter-multibyte", Fset_process_filter_multibyte,
       Sset_process_filter_multibyte, 2, 2, 0,
       doc: /* Set multibyteness of the strings given to PROCESS's filter.
If FLAG is non-nil, the filter is given multibyte strings.
If FLAG is nil, the filter is given unibyte strings.  In this case,
all character code conversion except for end-of-line conversion is
suppressed.  */)
  (Lisp_Object process, Lisp_Object flag)
{
  CHECK_PROCESS (process);

  struct Lisp_Process *p = XPROCESS (process);
  if (NILP (flag))
    pset_decode_coding_system
      (p, raw_text_coding_system (p->decode_coding_system));

  /* If the sockets haven't been set up yet, the final setup part of
     this will be called asynchronously. */
  if (p->infd < 0 || p->outfd < 0)
    return Qnil;

  setup_process_coding_systems (process);

  return Qnil;
}

DEFUN ("process-filter-multibyte-p", Fprocess_filter_multibyte_p,
       Sprocess_filter_multibyte_p, 1, 1, 0,
       doc: /* Return t if a multibyte string is given to PROCESS's filter.*/)
  (Lisp_Object process)
{
  CHECK_PROCESS (process);
  struct Lisp_Process *p = XPROCESS (process);
  if (p->infd < 0)
    return Qnil;
  struct coding_system *coding = proc_decode_coding_system[p->infd];
  return (CODING_FOR_UNIBYTE (coding) ? Qnil : Qt);
}




# ifdef HAVE_GPM

void
add_gpm_wait_descriptor (int desc)
{
  add_keyboard_wait_descriptor (desc);
}

void
delete_gpm_wait_descriptor (int desc)
{
  delete_keyboard_wait_descriptor (desc);
}

# endif

# ifdef USABLE_SIGIO

/* Return true if *MASK has a bit set
   that corresponds to one of the keyboard input descriptors.  */

static bool
keyboard_bit_set (fd_set *mask)
{
  int fd;

  for (fd = 0; fd <= max_desc; fd++)
    if (FD_ISSET (fd, mask)
	&& ((fd_callback_info[fd].flags & KEYBOARD_FD) != 0))
      return 1;

  return 0;
}
# endif

#else  /* not subprocesses */

/* Defined in msdos.c.  */
extern int sys_select (int, fd_set *, fd_set *, fd_set *,
		       struct timespec *, void *);

/* Implementation of wait_reading_process_output, assuming that there
   are no subprocesses.  Used only by the MS-DOS build.

   Wait for timeout to elapse and/or keyboard input to be available.

   TIME_LIMIT is:
     timeout in seconds
     If negative, gobble data immediately available but don't wait for any.

   NSECS is:
     an additional duration to wait, measured in nanoseconds
     If TIME_LIMIT is zero, then:
       If NSECS == 0, there is no limit.
       If NSECS > 0, the timeout consists of NSECS only.
       If NSECS < 0, gobble data immediately, as if TIME_LIMIT were negative.

   READ_KBD is:
     0 to ignore keyboard input, or
     1 to return when input is available, or
     -1 means caller will actually read the input, so don't throw to
       the quit handler.

   see full version for other parameters. We know that wait_proc will
     always be NULL, since `subprocesses' isn't defined.

   DO_DISPLAY means redisplay should be done to show subprocess
   output that arrives.

   Return -1 signifying we got no output and did not try.  */

int
wait_reading_process_output (intmax_t time_limit, int nsecs, int read_kbd,
			     bool do_display,
			     Lisp_Object wait_for_cell,
			     struct Lisp_Process *wait_proc, int just_wait_proc)
{
  register int nfds;
  struct timespec end_time, timeout;
  enum { MINIMUM = -1, TIMEOUT, INFINITY } wait;

  if (TYPE_MAXIMUM (time_t) < time_limit)
    time_limit = TYPE_MAXIMUM (time_t);

  if (time_limit < 0 || nsecs < 0)
    wait = MINIMUM;
  else if (time_limit > 0 || nsecs > 0)
    {
      wait = TIMEOUT;
      end_time = timespec_add (current_timespec (),
                               make_timespec (time_limit, nsecs));
    }
  else
    wait = INFINITY;

  /* Turn off periodic alarms (in case they are in use)
     and then turn off any other atimers,
     because the select emulator uses alarms.  */
  stop_polling ();
  turn_on_atimers (0);

  while (1)
    {
      bool timeout_reduced_for_timers = false;
      fd_set waitchannels;
      int xerrno;

      /* If calling from keyboard input, do not quit
	 since we want to return C-g as an input character.
	 Otherwise, do pending quit if requested.  */
      if (read_kbd >= 0)
	QUIT;

      /* Exit now if the cell we're waiting for became non-nil.  */
      if (! NILP (wait_for_cell) && ! NILP (XCAR (wait_for_cell)))
	break;

      /* Compute time from now till when time limit is up.  */
      /* Exit if already run out.  */
      if (wait == TIMEOUT)
	{
	  struct timespec now = current_timespec ();
	  if (timespec_cmp (end_time, now) <= 0)
	    break;
	  timeout = timespec_sub (end_time, now);
	}
      else
	timeout = make_timespec (wait < TIMEOUT ? 0 : 100000, 0);

      /* If our caller will not immediately handle keyboard events,
	 run timer events directly.
	 (Callers that will immediately read keyboard events
	 call timer_delay on their own.)  */
      if (NILP (wait_for_cell))
	{
	  struct timespec timer_delay;

	  do
	    {
	      unsigned old_timers_run = timers_run;
	      timer_delay = timer_check ();
	      if (timers_run != old_timers_run && do_display)
		/* We must retry, since a timer may have requeued itself
		   and that could alter the time delay.  */
		redisplay_preserve_echo_area (14);
	      else
		break;
	    }
	  while (!detect_input_pending ());

	  /* If there is unread keyboard input, also return.  */
	  if (read_kbd != 0
	      && requeued_events_pending_p ())
	    break;

	  if (timespec_valid_p (timer_delay))
	    {
	      if (timespec_cmp (timer_delay, timeout) < 0)
		{
		  timeout = timer_delay;
		  timeout_reduced_for_timers = true;
		}
	    }
	}

      /* Cause C-g and alarm signals to take immediate action,
	 and cause input available signals to zero out timeout.  */
      if (read_kbd < 0)
	set_waiting_for_input (&timeout);

      /* If a frame has been newly mapped and needs updating,
	 reprocess its display stuff.  */
      if (frame_garbaged && do_display)
	{
	  clear_waiting_for_input ();
	  redisplay_preserve_echo_area (15);
	  if (read_kbd < 0)
	    set_waiting_for_input (&timeout);
	}

      /* Wait till there is something to do.  */
      FD_ZERO (&waitchannels);
      if (read_kbd && detect_input_pending ())
	nfds = 0;
      else
	{
	  if (read_kbd || !NILP (wait_for_cell))
	    FD_SET (0, &waitchannels);
	  nfds = pselect (1, &waitchannels, NULL, NULL, &timeout, NULL);
	}

      xerrno = errno;

      /* Make C-g and alarm signals set flags again.  */
      clear_waiting_for_input ();

      /*  If we woke up due to SIGWINCH, actually change size now.  */
      do_pending_window_change (0);

      if (wait < INFINITY && nfds == 0 && ! timeout_reduced_for_timers)
	/* We waited the full specified time, so return now.  */
	break;

      if (nfds == -1)
	{
	  /* If the system call was interrupted, then go around the
	     loop again.  */
	  if (xerrno == EINTR)
	    FD_ZERO (&waitchannels);
	  else
	    report_file_errno ("Failed select", Qnil, xerrno);
	}

      /* Check for keyboard input.  */

      if (read_kbd
	  && detect_input_pending_run_timers (do_display))
	{
	  swallow_events (do_display);
	  if (detect_input_pending_run_timers (do_display))
	    break;
	}

      /* If there is unread keyboard input, also return.  */
      if (read_kbd
	  && requeued_events_pending_p ())
	break;

      /* If wait_for_cell. check for keyboard input
	 but don't run any timers.
	 ??? (It seems wrong to me to check for keyboard
	 input at all when wait_for_cell, but the code
	 has been this way since July 1994.
	 Try changing this after version 19.31.)  */
      if (! NILP (wait_for_cell)
	  && detect_input_pending ())
	{
	  swallow_events (do_display);
	  if (detect_input_pending ())
	    break;
	}

      /* Exit now if the cell we're waiting for became non-nil.  */
      if (! NILP (wait_for_cell) && ! NILP (XCAR (wait_for_cell)))
	break;
    }

  start_polling ();

  return -1;
}

#endif	/* not subprocesses */

/* The following functions are needed even if async subprocesses are
   not supported.  Some of them are no-op stubs in that case.  */

#ifdef HAVE_TIMERFD

/* Add FD, which is a descriptor returned by timerfd_create,
   to the set of non-keyboard input descriptors.  */

void
add_timer_wait_descriptor (int fd)
{
  add_read_fd (fd, timerfd_callback, NULL);
  if (fd > max_desc)
    max_desc = fd;
}

#endif /* HAVE_TIMERFD */

/* If program file NAME starts with /: for quoting a magic
   name, remove that, preserving the multibyteness of NAME.  */

Lisp_Object
remove_slash_colon (Lisp_Object name)
{
  return
    ((SBYTES (name) > 2 && SREF (name, 0) == '/' && SREF (name, 1) == ':')
     ? make_specified_string (SSDATA (name) + 2, SCHARS (name) - 2,
			      SBYTES (name) - 2, STRING_MULTIBYTE (name))
     : name);
}

/* Add DESC to the set of keyboard input descriptors.  */

void
add_keyboard_wait_descriptor (int desc)
{
#ifdef subprocesses /* Actually means "not MSDOS".  */
  eassert (desc >= 0 && desc < FD_SETSIZE);
  fd_callback_info[desc].flags |= FOR_READ | KEYBOARD_FD;
  if (desc > max_desc)
    max_desc = desc;
#endif
}

/* From now on, do not expect DESC to give keyboard input.  */

void
delete_keyboard_wait_descriptor (int desc)
{
#ifdef subprocesses
  int fd;
  int lim = max_desc;

  eassert (desc >= 0 && desc < FD_SETSIZE);

  fd_callback_info[desc].flags &= ~(FOR_READ | KEYBOARD_FD | PROCESS_FD);

  if (desc == max_desc)
    recompute_max_desc ();
#endif
}

/* Setup coding systems of PROCESS.  */

void
setup_process_coding_systems (Lisp_Object process)
{
#ifdef subprocesses
  struct Lisp_Process *p = XPROCESS (process);
  int inch = p->infd;
  int outch = p->outfd;
  Lisp_Object coding_system;

  if (inch < 0 || outch < 0)
    return;

  if (!proc_decode_coding_system[inch])
    proc_decode_coding_system[inch] = xmalloc (sizeof (struct coding_system));
  coding_system = p->decode_coding_system;
  if (EQ (p->filter, Qinternal_default_process_filter)
      && BUFFERP (p->buffer))
    {
      if (NILP (BVAR (XBUFFER (p->buffer), enable_multibyte_characters)))
	coding_system = raw_text_coding_system (coding_system);
    }
  setup_coding_system (coding_system, proc_decode_coding_system[inch]);

  if (!proc_encode_coding_system[outch])
    proc_encode_coding_system[outch] = xmalloc (sizeof (struct coding_system));
  setup_coding_system (p->encode_coding_system,
		       proc_encode_coding_system[outch]);
#endif
}

DEFUN ("get-buffer-process", Fget_buffer_process, Sget_buffer_process, 1, 1, 0,
       doc: /* Return the (or a) live process associated with BUFFER.
BUFFER may be a buffer or the name of one.
Return nil if all processes associated with BUFFER have been
deleted or killed.  */)
  (register Lisp_Object buffer)
{
#ifdef subprocesses
  register Lisp_Object buf, tail, proc;

  if (NILP (buffer)) return Qnil;
  buf = Fget_buffer (buffer);
  if (NILP (buf)) return Qnil;

  FOR_EACH_PROCESS (tail, proc)
    if (EQ (XPROCESS (proc)->buffer, buf))
      return proc;
#endif	/* subprocesses */
  return Qnil;
}

DEFUN ("process-inherit-coding-system-flag",
       Fprocess_inherit_coding_system_flag, Sprocess_inherit_coding_system_flag,
       1, 1, 0,
       doc: /* Return the value of inherit-coding-system flag for PROCESS.
If this flag is t, `buffer-file-coding-system' of the buffer
associated with PROCESS will inherit the coding system used to decode
the process output.  */)
  (register Lisp_Object process)
{
#ifdef subprocesses
  CHECK_PROCESS (process);
  return XPROCESS (process)->inherit_coding_system_flag ? Qt : Qnil;
#else
  /* Ignore the argument and return the value of
     inherit-process-coding-system.  */
  return inherit_process_coding_system ? Qt : Qnil;
#endif
}

/* Kill all processes associated with `buffer'.
   If `buffer' is nil, kill all processes.  */

void
kill_buffer_processes (Lisp_Object buffer)
{
#ifdef subprocesses
  Lisp_Object tail, proc;

  FOR_EACH_PROCESS (tail, proc)
    if (NILP (buffer) || EQ (XPROCESS (proc)->buffer, buffer))
      {
	if (NETCONN_P (proc) || SERIALCONN_P (proc) || PIPECONN_P (proc))
	  Fdelete_process (proc);
	else if (XPROCESS (proc)->infd >= 0)
	  process_send_signal (proc, SIGHUP, Qnil, 1);
      }
#else  /* subprocesses */
  /* Since we have no subprocesses, this does nothing.  */
#endif /* subprocesses */
}

DEFUN ("waiting-for-user-input-p", Fwaiting_for_user_input_p,
       Swaiting_for_user_input_p, 0, 0, 0,
       doc: /* Return non-nil if Emacs is waiting for input from the user.
This is intended for use by asynchronous process output filters and sentinels.  */)
  (void)
{
#ifdef subprocesses
  return (waiting_for_user_input_p ? Qt : Qnil);
#else
  return Qnil;
#endif
}

/* Stop reading input from keyboard sources.  */

void
hold_keyboard_input (void)
{
  kbd_is_on_hold = 1;
}

/* Resume reading input from keyboard sources.  */

void
unhold_keyboard_input (void)
{
  kbd_is_on_hold = 0;
}

/* Return true if keyboard input is on hold, zero otherwise.  */

bool
kbd_on_hold_p (void)
{
  return kbd_is_on_hold;
}


/* Enumeration of and access to system processes a-la ps(1).  */

DEFUN ("list-system-processes", Flist_system_processes, Slist_system_processes,
       0, 0, 0,
       doc: /* Return a list of numerical process IDs of all running processes.
If this functionality is unsupported, return nil.

See `process-attributes' for getting attributes of a process given its ID.  */)
  (void)
{
  return list_system_processes ();
}

DEFUN ("process-attributes", Fprocess_attributes,
       Sprocess_attributes, 1, 1, 0,
       doc: /* Return attributes of the process given by its PID, a number.

Value is an alist where each element is a cons cell of the form

    (KEY . VALUE)

If this functionality is unsupported, the value is nil.

See `list-system-processes' for getting a list of all process IDs.

The KEYs of the attributes that this function may return are listed
below, together with the type of the associated VALUE (in parentheses).
Not all platforms support all of these attributes; unsupported
attributes will not appear in the returned alist.
Unless explicitly indicated otherwise, numbers can have either
integer or floating point values.

 euid    -- Effective user User ID of the process (number)
 user    -- User name corresponding to euid (string)
 egid    -- Effective user Group ID of the process (number)
 group   -- Group name corresponding to egid (string)
 comm    -- Command name (executable name only) (string)
 state   -- Process state code, such as "S", "R", or "T" (string)
 ppid    -- Parent process ID (number)
 pgrp    -- Process group ID (number)
 sess    -- Session ID, i.e. process ID of session leader (number)
 ttname  -- Controlling tty name (string)
 tpgid   -- ID of foreground process group on the process's tty (number)
 minflt  -- number of minor page faults (number)
 majflt  -- number of major page faults (number)
 cminflt -- cumulative number of minor page faults (number)
 cmajflt -- cumulative number of major page faults (number)
 utime   -- user time used by the process, in (current-time) format,
              which is a list of integers (HIGH LOW USEC PSEC)
 stime   -- system time used by the process (current-time)
 time    -- sum of utime and stime (current-time)
 cutime  -- user time used by the process and its children (current-time)
 cstime  -- system time used by the process and its children (current-time)
 ctime   -- sum of cutime and cstime (current-time)
 pri     -- priority of the process (number)
 nice    -- nice value of the process (number)
 thcount -- process thread count (number)
 start   -- time the process started (current-time)
 vsize   -- virtual memory size of the process in KB's (number)
 rss     -- resident set size of the process in KB's (number)
 etime   -- elapsed time the process is running, in (HIGH LOW USEC PSEC) format
 pcpu    -- percents of CPU time used by the process (floating-point number)
 pmem    -- percents of total physical memory used by process's resident set
              (floating-point number)
 args    -- command line which invoked the process (string).  */)
  ( Lisp_Object pid)
{
  return system_process_attributes (pid);
}

#ifdef subprocesses
/* Arrange to catch SIGCHLD if this hasn't already been arranged.
   Invoke this after init_process_emacs, and after glib and/or GNUstep
   futz with the SIGCHLD handler, but before Emacs forks any children.
   This function's caller should block SIGCHLD.  */

void
catch_child_signal (void)
{
  struct sigaction action, old_action;
  sigset_t oldset;
  emacs_sigaction_init (&action, deliver_child_signal);
  block_child_signal (&oldset);
  sigaction (SIGCHLD, &action, &old_action);
  eassert (old_action.sa_handler == SIG_DFL || old_action.sa_handler == SIG_IGN
	   || ! (old_action.sa_flags & SA_SIGINFO));

  if (old_action.sa_handler != deliver_child_signal)
    lib_child_handler
      = (old_action.sa_handler == SIG_DFL || old_action.sa_handler == SIG_IGN
	 ? dummy_handler
	 : old_action.sa_handler);
  unblock_child_signal (&oldset);
}
#endif	/* subprocesses */

/* Limit the number of open files to the value it had at startup.  */

void
restore_nofile_limit (void)
{
#ifdef HAVE_SETRLIMIT
  if (FD_SETSIZE < nofile_limit.rlim_cur)
    setrlimit (RLIMIT_NOFILE, &nofile_limit);
#endif
}


/* This is not called "init_process" because that is the name of a
   Mach system call, so it would cause problems on Darwin systems.  */
void
init_process_emacs (int sockfd)
{
#ifdef subprocesses
  int i;

  inhibit_sentinels = 0;

#ifndef CANNOT_DUMP
  if (! noninteractive || initialized)
#endif
    {
#if defined HAVE_GLIB && !defined WINDOWSNT
      /* Tickle glib's child-handling code.  Ask glib to wait for Emacs itself;
	 this should always fail, but is enough to initialize glib's
	 private SIGCHLD handler, allowing catch_child_signal to copy
	 it into lib_child_handler.  */
      g_source_unref (g_child_watch_source_new (getpid ()));
#endif
      catch_child_signal ();
    }

<<<<<<< HEAD
#ifdef HAVE_SETRLIMIT
  /* Don't allocate more than FD_SETSIZE file descriptors for Emacs itself.  */
  if (getrlimit (RLIMIT_NOFILE, &nofile_limit) != 0)
    nofile_limit.rlim_cur = 0;
  else if (FD_SETSIZE < nofile_limit.rlim_cur)
    {
      struct rlimit rlim = nofile_limit;
      rlim.rlim_cur = FD_SETSIZE;
      if (setrlimit (RLIMIT_NOFILE, &rlim) != 0)
	nofile_limit.rlim_cur = 0;
    }
#endif

  FD_ZERO (&input_wait_mask);
  FD_ZERO (&non_keyboard_wait_mask);
  FD_ZERO (&non_process_wait_mask);
  FD_ZERO (&write_mask);
  max_process_desc = max_input_desc = -1;
  external_sock_fd = sockfd;
  memset (fd_callback_info, 0, sizeof (fd_callback_info));

  FD_ZERO (&connect_wait_mask);
=======
  max_desc = -1;
  memset (fd_callback_info, 0, sizeof (fd_callback_info));

#ifdef NON_BLOCKING_CONNECT
>>>>>>> e7bde34e
  num_pending_connects = 0;

  process_output_delay_count = 0;
  process_output_skip = 0;

  /* Don't do this, it caused infinite select loops.  The display
     method should call add_keyboard_wait_descriptor on stdin if it
     needs that.  */
#if 0
  FD_SET (0, &input_wait_mask);
#endif

  Vprocess_alist = Qnil;
  deleted_pid_list = Qnil;
  for (i = 0; i < FD_SETSIZE; i++)
    {
      chan_process[i] = Qnil;
      proc_buffered_char[i] = -1;
    }
  memset (proc_decode_coding_system, 0, sizeof proc_decode_coding_system);
  memset (proc_encode_coding_system, 0, sizeof proc_encode_coding_system);
#ifdef DATAGRAM_SOCKETS
  memset (datagram_address, 0, sizeof datagram_address);
#endif

#if defined (DARWIN_OS)
  /* PTYs are broken on Darwin < 6, but are sometimes useful for interactive
     processes.  As such, we only change the default value.  */
 if (initialized)
  {
    char const *release = (STRINGP (Voperating_system_release)
			   ? SSDATA (Voperating_system_release)
			   : 0);
    if (!release || !release[0] || (release[0] < '7' && release[1] == '.')) {
      Vprocess_connection_type = Qnil;
    }
  }
#endif
#endif	/* subprocesses */
  kbd_is_on_hold = 0;
}

void
syms_of_process (void)
{
#ifdef subprocesses

  DEFSYM (Qprocessp, "processp");
  DEFSYM (Qrun, "run");
  DEFSYM (Qstop, "stop");
  DEFSYM (Qsignal, "signal");

  /* Qexit is already staticpro'd by syms_of_eval; don't staticpro it
     here again.  */

  DEFSYM (Qopen, "open");
  DEFSYM (Qclosed, "closed");
  DEFSYM (Qconnect, "connect");
  DEFSYM (Qfailed, "failed");
  DEFSYM (Qlisten, "listen");
  DEFSYM (Qlocal, "local");
  DEFSYM (Qipv4, "ipv4");
#ifdef AF_INET6
  DEFSYM (Qipv6, "ipv6");
#endif
  DEFSYM (Qdatagram, "datagram");
  DEFSYM (Qseqpacket, "seqpacket");

  DEFSYM (QCport, ":port");
  DEFSYM (QCspeed, ":speed");
  DEFSYM (QCprocess, ":process");

  DEFSYM (QCbytesize, ":bytesize");
  DEFSYM (QCstopbits, ":stopbits");
  DEFSYM (QCparity, ":parity");
  DEFSYM (Qodd, "odd");
  DEFSYM (Qeven, "even");
  DEFSYM (QCflowcontrol, ":flowcontrol");
  DEFSYM (Qhw, "hw");
  DEFSYM (Qsw, "sw");
  DEFSYM (QCsummary, ":summary");

  DEFSYM (Qreal, "real");
  DEFSYM (Qnetwork, "network");
  DEFSYM (Qserial, "serial");
  DEFSYM (Qpipe, "pipe");
  DEFSYM (QCbuffer, ":buffer");
  DEFSYM (QChost, ":host");
  DEFSYM (QCservice, ":service");
  DEFSYM (QClocal, ":local");
  DEFSYM (QCremote, ":remote");
  DEFSYM (QCcoding, ":coding");
  DEFSYM (QCserver, ":server");
  DEFSYM (QCnowait, ":nowait");
  DEFSYM (QCsentinel, ":sentinel");
  DEFSYM (QCuse_external_socket, ":use-external-socket");
  DEFSYM (QCtls_parameters, ":tls-parameters");
  DEFSYM (Qnsm_verify_connection, "nsm-verify-connection");
  DEFSYM (QClog, ":log");
  DEFSYM (QCnoquery, ":noquery");
  DEFSYM (QCstop, ":stop");
  DEFSYM (QCplist, ":plist");
  DEFSYM (QCcommand, ":command");
  DEFSYM (QCconnection_type, ":connection-type");
  DEFSYM (QCstderr, ":stderr");
  DEFSYM (Qpty, "pty");
  DEFSYM (Qpipe, "pipe");

  DEFSYM (Qlast_nonmenu_event, "last-nonmenu-event");

  staticpro (&Vprocess_alist);
  staticpro (&deleted_pid_list);

#endif	/* subprocesses */

  DEFSYM (QCname, ":name");
  DEFSYM (QCtype, ":type");

  DEFSYM (Qeuid, "euid");
  DEFSYM (Qegid, "egid");
  DEFSYM (Quser, "user");
  DEFSYM (Qgroup, "group");
  DEFSYM (Qcomm, "comm");
  DEFSYM (Qstate, "state");
  DEFSYM (Qppid, "ppid");
  DEFSYM (Qpgrp, "pgrp");
  DEFSYM (Qsess, "sess");
  DEFSYM (Qttname, "ttname");
  DEFSYM (Qtpgid, "tpgid");
  DEFSYM (Qminflt, "minflt");
  DEFSYM (Qmajflt, "majflt");
  DEFSYM (Qcminflt, "cminflt");
  DEFSYM (Qcmajflt, "cmajflt");
  DEFSYM (Qutime, "utime");
  DEFSYM (Qstime, "stime");
  DEFSYM (Qtime, "time");
  DEFSYM (Qcutime, "cutime");
  DEFSYM (Qcstime, "cstime");
  DEFSYM (Qctime, "ctime");
#ifdef subprocesses
  DEFSYM (Qinternal_default_process_sentinel,
	  "internal-default-process-sentinel");
  DEFSYM (Qinternal_default_process_filter,
	  "internal-default-process-filter");
#endif
  DEFSYM (Qpri, "pri");
  DEFSYM (Qnice, "nice");
  DEFSYM (Qthcount, "thcount");
  DEFSYM (Qstart, "start");
  DEFSYM (Qvsize, "vsize");
  DEFSYM (Qrss, "rss");
  DEFSYM (Qetime, "etime");
  DEFSYM (Qpcpu, "pcpu");
  DEFSYM (Qpmem, "pmem");
  DEFSYM (Qargs, "args");

  DEFVAR_BOOL ("delete-exited-processes", delete_exited_processes,
	       doc: /* Non-nil means delete processes immediately when they exit.
A value of nil means don't delete them until `list-processes' is run.  */);

  delete_exited_processes = 1;

#ifdef subprocesses
  DEFVAR_LISP ("process-connection-type", Vprocess_connection_type,
	       doc: /* Control type of device used to communicate with subprocesses.
Values are nil to use a pipe, or t or `pty' to use a pty.
The value has no effect if the system has no ptys or if all ptys are busy:
then a pipe is used in any case.
The value takes effect when `start-process' is called.  */);
  Vprocess_connection_type = Qt;

  DEFVAR_LISP ("process-adaptive-read-buffering", Vprocess_adaptive_read_buffering,
	       doc: /* If non-nil, improve receive buffering by delaying after short reads.
On some systems, when Emacs reads the output from a subprocess, the output data
is read in very small blocks, potentially resulting in very poor performance.
This behavior can be remedied to some extent by setting this variable to a
non-nil value, as it will automatically delay reading from such processes, to
allow them to produce more output before Emacs tries to read it.
If the value is t, the delay is reset after each write to the process; any other
non-nil value means that the delay is not reset on write.
The variable takes effect when `start-process' is called.  */);
  Vprocess_adaptive_read_buffering = Qt;

  defsubr (&Sprocessp);
  defsubr (&Sget_process);
  defsubr (&Sdelete_process);
  defsubr (&Sprocess_status);
  defsubr (&Sprocess_exit_status);
  defsubr (&Sprocess_id);
  defsubr (&Sprocess_name);
  defsubr (&Sprocess_tty_name);
  defsubr (&Sprocess_command);
  defsubr (&Sset_process_buffer);
  defsubr (&Sprocess_buffer);
  defsubr (&Sprocess_mark);
  defsubr (&Sset_process_filter);
  defsubr (&Sprocess_filter);
  defsubr (&Sset_process_sentinel);
  defsubr (&Sprocess_sentinel);
  defsubr (&Sset_process_thread);
  defsubr (&Sprocess_thread);
  defsubr (&Sset_process_window_size);
  defsubr (&Sset_process_inherit_coding_system_flag);
  defsubr (&Sset_process_query_on_exit_flag);
  defsubr (&Sprocess_query_on_exit_flag);
  defsubr (&Sprocess_contact);
  defsubr (&Sprocess_plist);
  defsubr (&Sset_process_plist);
  defsubr (&Sprocess_list);
  defsubr (&Smake_process);
  defsubr (&Smake_pipe_process);
  defsubr (&Sserial_process_configure);
  defsubr (&Smake_serial_process);
  defsubr (&Sset_network_process_option);
  defsubr (&Smake_network_process);
  defsubr (&Sformat_network_address);
  defsubr (&Snetwork_interface_list);
  defsubr (&Snetwork_interface_info);
#ifdef DATAGRAM_SOCKETS
  defsubr (&Sprocess_datagram_address);
  defsubr (&Sset_process_datagram_address);
#endif
  defsubr (&Saccept_process_output);
  defsubr (&Sprocess_send_region);
  defsubr (&Sprocess_send_string);
  defsubr (&Sinterrupt_process);
  defsubr (&Skill_process);
  defsubr (&Squit_process);
  defsubr (&Sstop_process);
  defsubr (&Scontinue_process);
  defsubr (&Sprocess_running_child_p);
  defsubr (&Sprocess_send_eof);
  defsubr (&Ssignal_process);
  defsubr (&Swaiting_for_user_input_p);
  defsubr (&Sprocess_type);
  defsubr (&Sinternal_default_process_sentinel);
  defsubr (&Sinternal_default_process_filter);
  defsubr (&Sset_process_coding_system);
  defsubr (&Sprocess_coding_system);
  defsubr (&Sset_process_filter_multibyte);
  defsubr (&Sprocess_filter_multibyte_p);

 {
   Lisp_Object subfeatures = Qnil;
   const struct socket_options *sopt;

#define ADD_SUBFEATURE(key, val) \
  subfeatures = pure_cons (pure_cons (key, pure_cons (val, Qnil)), subfeatures)

   ADD_SUBFEATURE (QCnowait, Qt);
#ifdef DATAGRAM_SOCKETS
   ADD_SUBFEATURE (QCtype, Qdatagram);
#endif
#ifdef HAVE_SEQPACKET
   ADD_SUBFEATURE (QCtype, Qseqpacket);
#endif
#ifdef HAVE_LOCAL_SOCKETS
   ADD_SUBFEATURE (QCfamily, Qlocal);
#endif
   ADD_SUBFEATURE (QCfamily, Qipv4);
#ifdef AF_INET6
   ADD_SUBFEATURE (QCfamily, Qipv6);
#endif
#ifdef HAVE_GETSOCKNAME
   ADD_SUBFEATURE (QCservice, Qt);
#endif
   ADD_SUBFEATURE (QCserver, Qt);

   for (sopt = socket_options; sopt->name; sopt++)
     subfeatures = pure_cons (intern_c_string (sopt->name), subfeatures);

   Fprovide (intern_c_string ("make-network-process"), subfeatures);
 }

#endif	/* subprocesses */

  defsubr (&Sget_buffer_process);
  defsubr (&Sprocess_inherit_coding_system_flag);
  defsubr (&Slist_system_processes);
  defsubr (&Sprocess_attributes);
}<|MERGE_RESOLUTION|>--- conflicted
+++ resolved
@@ -261,32 +261,6 @@
 static void create_pty (Lisp_Object);
 static void exec_sentinel (Lisp_Object, Lisp_Object);
 
-<<<<<<< HEAD
-/* Mask of bits indicating the descriptors that we wait for input on.  */
-
-static fd_set input_wait_mask;
-
-/* Mask that excludes keyboard input descriptor(s).  */
-
-static fd_set non_keyboard_wait_mask;
-
-/* Mask that excludes process input descriptor(s).  */
-
-static fd_set non_process_wait_mask;
-
-/* Mask for selecting for write.  */
-
-static fd_set write_mask;
-
-/* Mask of bits indicating the descriptors that we wait for connect to
-   complete on.  Once they complete, they are removed from this mask
-   and added to the input_wait_mask and non_keyboard_wait_mask.  */
-
-static fd_set connect_wait_mask;
-
-=======
-#ifdef NON_BLOCKING_CONNECT
->>>>>>> e7bde34e
 /* Number of bits set in connect_wait_mask.  */
 static int num_pending_connects;
 
@@ -531,9 +505,7 @@
   fd_callback_info[fd].flags |= FOR_WRITE | NON_BLOCKING_CONNECT_FD;
   if (fd > max_desc)
     max_desc = fd;
-#ifdef NON_BLOCKING_CONNECT
   ++num_pending_connects;
-#endif
 }
 
 static void
@@ -558,13 +530,11 @@
 {
   int lim = max_desc;
 
-#ifdef NON_BLOCKING_CONNECT
   if ((fd_callback_info[fd].flags & NON_BLOCKING_CONNECT_FD) != 0)
     {
       if (--num_pending_connects < 0)
-	abort ();
-    }
-#endif
+	emacs_abort ();
+    }
   fd_callback_info[fd].flags &= ~(FOR_WRITE | NON_BLOCKING_CONNECT_FD);
   if (fd_callback_info[fd].flags == 0)
     {
@@ -939,20 +909,6 @@
   deactivate_process (proc);
 }
 
-<<<<<<< HEAD
-#ifdef HAVE_GETADDRINFO_A
-static void
-free_dns_request (Lisp_Object proc)
-{
-  struct Lisp_Process *p = XPROCESS (proc);
-
-  if (p->dns_request->ar_result)
-    freeaddrinfo (p->dns_request->ar_result);
-  xfree (p->dns_request);
-  p->dns_request = NULL;
-}
-#endif
-=======
 void
 update_processes_for_thread_death (Lisp_Object dying_thread)
 {
@@ -973,7 +929,19 @@
 	}
     }
 }
->>>>>>> e7bde34e
+
+#ifdef HAVE_GETADDRINFO_A
+static void
+free_dns_request (Lisp_Object proc)
+{
+  struct Lisp_Process *p = XPROCESS (proc);
+
+  if (p->dns_request->ar_result)
+    freeaddrinfo (p->dns_request->ar_result);
+  xfree (p->dns_request);
+  p->dns_request = NULL;
+}
+#endif
 
  
@@ -1266,17 +1234,11 @@
 set_process_filter_masks (struct Lisp_Process *p)
 {
   if (EQ (p->filter, Qt) && !EQ (p->status, Qlisten))
-    {
-      FD_CLR (p->infd, &input_wait_mask);
-      FD_CLR (p->infd, &non_keyboard_wait_mask);
-    }
+    delete_read_fd (p->infd);
   else if (EQ (p->filter, Qt)
 	   /* Network or serial process not stopped:  */
 	   && !EQ (p->command, Qt))
-    {
-      FD_SET (p->infd, &input_wait_mask);
-      FD_SET (p->infd, &non_keyboard_wait_mask);
-    }
+    add_read_fd (p->infd);
 }
 
 DEFUN ("set-process-filter", Fset_process_filter, Sset_process_filter,
@@ -1314,18 +1276,7 @@
   pset_filter (p, filter);
 
   if (p->infd >= 0)
-<<<<<<< HEAD
     set_process_filter_masks (p);
-=======
-    {
-      if (EQ (filter, Qt) && !EQ (p->status, Qlisten))
-	delete_read_fd (p->infd);
-      else if (EQ (p->filter, Qt)
-	       /* Network or serial process not stopped:  */
-	       && !EQ (p->command, Qt))
-	delete_read_fd (p->infd);
-    }
->>>>>>> e7bde34e
 
   if (NETCONN1_P (p) || SERIALCONN1_P (p) || PIPECONN1_P (p))
     pset_childp (p, Fplist_put (p->childp, QCfilter, filter));
@@ -3648,25 +3599,18 @@
       if (! (connecting_status (p->status)
 	     && EQ (XCDR (p->status), addrinfos)))
 	pset_status (p, Fcons (Qconnect, addrinfos));
-      if (!FD_ISSET (inch, &connect_wait_mask))
-	{
-	  FD_SET (inch, &connect_wait_mask);
-	  FD_SET (inch, &write_mask);
-	  num_pending_connects++;
-	}
+      if ((fd_callback_info[inch].flags & NON_BLOCKING_CONNECT_FD) == 0)
+	add_non_blocking_write_fd (inch);
     }
   else
     /* A server may have a client filter setting of Qt, but it must
        still listen for incoming connects unless it is stopped.  */
     if ((!EQ (p->filter, Qt) && !EQ (p->command, Qt))
 	|| (EQ (p->status, Qlisten) && NILP (p->command)))
-      {
-	FD_SET (inch, &input_wait_mask);
-	FD_SET (inch, &non_keyboard_wait_mask);
-      }
-
-  if (inch > max_process_desc)
-    max_process_desc = inch;
+      add_non_keyboard_read_fd (inch);
+
+  if (inch > max_desc)
+    max_desc = inch;
 
   /* Set up the masks based on the process filter. */
   set_process_filter_masks (p);
@@ -4121,7 +4065,6 @@
     port = XINT (service);
   else
     {
-<<<<<<< HEAD
       CHECK_STRING (service);
 
       port = -1;
@@ -4149,25 +4092,6 @@
       AUTO_STRING (unknown_service, "Unknown service: %s");
       xsignal1 (Qerror, CALLN (Fformat, unknown_service, service));
     }
-=======
-      /* We may get here if connect did succeed immediately.  However,
-	 in that case, we still need to signal this like a non-blocking
-	 connection.  */
-      pset_status (p, Qconnect);
-      if ((fd_callback_info[inch].flags & NON_BLOCKING_CONNECT_FD) == 0)
-	add_non_blocking_write_fd (inch);
-    }
-  else
-#endif
-    /* A server may have a client filter setting of Qt, but it must
-       still listen for incoming connects unless it is stopped.  */
-    if ((!EQ (p->filter, Qt) && !EQ (p->command, Qt))
-	|| (EQ (p->status, Qlisten) && NILP (p->command)))
-      add_non_keyboard_read_fd (inch);
-
-  if (inch > max_desc)
-    max_desc = inch;
->>>>>>> e7bde34e
 
  open_socket:
 
@@ -4618,36 +4542,11 @@
 	}
 #endif
       chan_process[inchannel] = Qnil;
-<<<<<<< HEAD
-      FD_CLR (inchannel, &input_wait_mask);
-      FD_CLR (inchannel, &non_keyboard_wait_mask);
-      if (FD_ISSET (inchannel, &connect_wait_mask))
-	{
-	  FD_CLR (inchannel, &connect_wait_mask);
-	  FD_CLR (inchannel, &write_mask);
-	  if (--num_pending_connects < 0)
-	    emacs_abort ();
-	}
-      if (inchannel == max_process_desc)
-	{
-	  /* We just closed the highest-numbered process input descriptor,
-	     so recompute the highest-numbered one now.  */
-	  int i = inchannel;
-	  do
-	    i--;
-	  while (0 <= i && NILP (chan_process[i]));
-
-	  max_process_desc = i;
-	}
-=======
       delete_read_fd (inchannel);
-#ifdef NON_BLOCKING_CONNECT
       if ((fd_callback_info[inchannel].flags & NON_BLOCKING_CONNECT_FD) != 0)
 	delete_write_fd (inchannel);
-#endif
       if (inchannel == max_desc)
 	recompute_max_desc ();
->>>>>>> e7bde34e
     }
 }
 
@@ -4937,7 +4836,6 @@
   exec_sentinel (proc, concat3 (open_from, host_string, nl));
 }
 
-<<<<<<< HEAD
 #ifdef HAVE_GETADDRINFO_A
 static Lisp_Object
 check_for_dns (Lisp_Object proc)
@@ -5019,19 +4917,6 @@
 #endif
 }
 
-/* This variable is different from waiting_for_input in keyboard.c.
-   It is used to communicate to a lisp process-filter/sentinel (via the
-   function Fwaiting_for_user_input_p below) whether Emacs was waiting
-   for user-input when that process-filter was called.
-   waiting_for_input cannot be used as that is by definition 0 when
-   lisp code is being evalled.
-   This is also used in record_asynch_buffer_change.
-   For that purpose, this must be 0
-   when not inside wait_reading_process_output.  */
-static int waiting_for_user_input_p;
-
-=======
->>>>>>> e7bde34e
 static void
 wait_reading_process_output_unwind (int data)
 {
@@ -5288,21 +5173,10 @@
 	  compute_write_mask (&Ctemp);
 
 	  timeout = make_timespec (0, 0);
-<<<<<<< HEAD
-	  if ((pselect (max (max_process_desc, max_input_desc) + 1,
-			&Atemp,
-			(num_pending_connects > 0 ? &Ctemp : NULL),
-			NULL, &timeout, NULL)
-=======
 	  if ((thread_select (pselect, max_desc + 1,
 			      &Atemp,
-#ifdef NON_BLOCKING_CONNECT
 			      (num_pending_connects > 0 ? &Ctemp : NULL),
-#else
-			      NULL,
-#endif
 			      NULL, &timeout, NULL)
->>>>>>> e7bde34e
 	       <= 0))
 	    {
 	      /* It's okay for us to do this and then continue with
@@ -5469,7 +5343,6 @@
 	  if (timeout.tv_sec > 0 || timeout.tv_nsec > 0)
 	    now = invalid_timespec ();
 
-<<<<<<< HEAD
 #if defined HAVE_GETADDRINFO_A || defined HAVE_GNUTLS
 	  if (retry_for_async
 	      && (timeout.tv_sec > 0 || timeout.tv_nsec > ASYNC_RETRY_NSEC))
@@ -5479,9 +5352,7 @@
 	    }
 #endif
 
-=======
 	  nfds = thread_select (
->>>>>>> e7bde34e
 #if defined (HAVE_NS)
 				ns_select
 #elif defined (HAVE_GLIB)
@@ -8099,7 +7970,6 @@
       catch_child_signal ();
     }
 
-<<<<<<< HEAD
 #ifdef HAVE_SETRLIMIT
   /* Don't allocate more than FD_SETSIZE file descriptors for Emacs itself.  */
   if (getrlimit (RLIMIT_NOFILE, &nofile_limit) != 0)
@@ -8113,21 +7983,10 @@
     }
 #endif
 
-  FD_ZERO (&input_wait_mask);
-  FD_ZERO (&non_keyboard_wait_mask);
-  FD_ZERO (&non_process_wait_mask);
-  FD_ZERO (&write_mask);
-  max_process_desc = max_input_desc = -1;
   external_sock_fd = sockfd;
-  memset (fd_callback_info, 0, sizeof (fd_callback_info));
-
-  FD_ZERO (&connect_wait_mask);
-=======
   max_desc = -1;
   memset (fd_callback_info, 0, sizeof (fd_callback_info));
 
-#ifdef NON_BLOCKING_CONNECT
->>>>>>> e7bde34e
   num_pending_connects = 0;
 
   process_output_delay_count = 0;
