--- conflicted
+++ resolved
@@ -3989,7 +3989,6 @@
   unsigned char *data;
   int nelements;
   Window w;
-<<<<<<< HEAD
 
   CHECK_STRING (prop);
 
@@ -4120,138 +4119,6 @@
         target_window = cons_to_long (source);
     }
 
-=======
-
-  CHECK_STRING (prop);
-
-  if (! NILP (format))
-    {
-      CHECK_NUMBER (format);
-      element_format = XFASTINT (format);
-
-      if (element_format != 8 && element_format != 16
-          && element_format != 32)
-        error ("FORMAT must be one of 8, 16 or 32");
-    }
-
-  if (CONSP (value))
-    {
-      nelements = x_check_property_data (value);
-      if (nelements == -1)
-        error ("Bad data in VALUE, must be number, string or cons");
-
-      if (element_format == 8)
-        data = (unsigned char *) xmalloc (nelements);
-      else if (element_format == 16)
-        data = (unsigned char *) xmalloc (nelements*2);
-      else
-        data = (unsigned char *) xmalloc (nelements*4);
-
-      x_fill_property_data (FRAME_X_DISPLAY (f), value, data, element_format);
-    }
-  else
-    {
-      CHECK_STRING (value);
-      data = SDATA (value);
-      nelements = SCHARS (value);
-    }
-
-  BLOCK_INPUT;
-  prop_atom = XInternAtom (FRAME_X_DISPLAY (f), SDATA (prop), False);
-  if (! NILP (type))
-    {
-      CHECK_STRING (type);
-      target_type = XInternAtom (FRAME_X_DISPLAY (f), SDATA (type), False);
-    }
-
-  if (! NILP (outer_p)) w = FRAME_OUTER_WINDOW (f);
-  else w = FRAME_X_WINDOW (f);
- 
-  XChangeProperty (FRAME_X_DISPLAY (f), w,
-		   prop_atom, target_type, element_format, PropModeReplace,
-		   data, nelements);
-
-  if (CONSP (value)) xfree (data);
-
-  /* Make sure the property is set when we return.  */
-  XFlush (FRAME_X_DISPLAY (f));
-  UNBLOCK_INPUT;
-
-  return value;
-}
-
-
-DEFUN ("x-delete-window-property", Fx_delete_window_property,
-       Sx_delete_window_property, 1, 2, 0,
-       doc: /* Remove window property PROP from X window of FRAME.
-FRAME nil or omitted means use the selected frame.  Value is PROP.  */)
-     (prop, frame)
-     Lisp_Object prop, frame;
-{
-  struct frame *f = check_x_frame (frame);
-  Atom prop_atom;
-
-  CHECK_STRING (prop);
-  BLOCK_INPUT;
-  prop_atom = XInternAtom (FRAME_X_DISPLAY (f), SDATA (prop), False);
-  XDeleteProperty (FRAME_X_DISPLAY (f), FRAME_X_WINDOW (f), prop_atom);
-
-  /* Make sure the property is removed when we return.  */
-  XFlush (FRAME_X_DISPLAY (f));
-  UNBLOCK_INPUT;
-
-  return prop;
-}
-
-
-DEFUN ("x-window-property", Fx_window_property, Sx_window_property,
-       1, 6, 0,
-       doc: /* Value is the value of window property PROP on FRAME.
-If FRAME is nil or omitted, use the selected frame.
-If TYPE is nil or omitted, get the property as a string.  Otherwise TYPE
-is the name of the Atom that denotes the type expected.
-If SOURCE is non-nil, get the property on that window instead of from
-FRAME.  The number 0 denotes the root window.
-If DELETE_P is non-nil, delete the property after retreiving it.
-If VECTOR_RET_P is non-nil, don't return a string but a vector of values.
-
-Value is nil if FRAME hasn't a property with name PROP or if PROP has
-no value of TYPE.  */)
-     (prop, frame, type, source, delete_p, vector_ret_p)
-     Lisp_Object prop, frame, type, source, delete_p, vector_ret_p;
-{
-  struct frame *f = check_x_frame (frame);
-  Atom prop_atom;
-  int rc;
-  Lisp_Object prop_value = Qnil;
-  char *tmp_data = NULL;
-  Atom actual_type;
-  Atom target_type = XA_STRING;
-  int actual_format;
-  unsigned long actual_size, bytes_remaining;
-  Window target_window = FRAME_X_WINDOW (f);
-  struct gcpro gcpro1;
-
-  GCPRO1 (prop_value);
-  CHECK_STRING (prop);
-
-  if (! NILP (source))
-    {
-      if (NUMBERP (source))
-        {
-          if (FLOATP (source))
-            target_window = (Window) XFLOAT (source);
-          else
-            target_window = XFASTINT (source);
-
-          if (target_window == 0)
-            target_window = FRAME_X_DISPLAY_INFO (f)->root_window;
-        }
-      else if (CONSP (source))
-        target_window = cons_to_long (source);
-    }
-
->>>>>>> 376de739
   BLOCK_INPUT;
   if (STRINGP (type))
     {
