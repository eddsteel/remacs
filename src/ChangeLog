<<<<<<< HEAD
2011-07-09  Paul Eggert  <eggert@cs.ucla.edu>

	* image.c: Integer signedness and overflow and related fixes.
	This is not an exhaustive set of fixes, but it's time to
	record what I've got.
	(lookup_pixel_color, check_image_size): Remove redundant decls.
	(check_image_size): Don't assume that arbitrary EMACS_INT values
	fit in 'int', or that arbitrary 'double' values fit in 'int'.
	(x_alloc_image_color, x_create_x_image_and_pixmap, png_load)
	(tiff_load, imagemagick_load_image):
	Check for overflow in size calculations.
	(x_create_x_image_and_pixmap): Remove unnecessary test for
	xmalloc returning NULL; that can't happen.
	(xbm_read_bitmap_data): Don't assume sizes fit into 'int'.
	(xpm_color_bucket): Use better integer hashing function.
	(xpm_cache_color): Don't possibly over-allocate memory.
	(struct png_memory_storage, tiff_memory_source, tiff_seek_in_memory)
	(gif_memory_source):
	Use ptrdiff_t, not int or size_t, to record sizes.
	(png_load): Don't assume values greater than 2**31 fit in 'int'.
	(our_stdio_fill_input_buffer): Prefer ptrdiff_t to size_t when
	either works, as we prefer signed integers.
	(tiff_read_from_memory, tiff_write_from_memory):
	Return tsize_t, not size_t, since that's what the TIFF API wants.
	(tiff_read_from_memory): Don't fail simply because the read would
	go past EOF; instead, return a short read.
	(tiff_load): Omit no-longer-needed casts.
	(Fimagemagick_types): Don't assume size fits into 'int'.

2011-07-08  Paul Eggert  <eggert@cs.ucla.edu>

	Improve hashing quality when configured --with-wide-int.
	* fns.c (hash_string): New function, taken from sxhash_string.
	Do not discard information about ASCII character case; this
	discarding is no longer needed.
	(sxhash-string): Use it.  Change sig to match it.  Caller changed.
	* lisp.h: Declare it.
	* lread.c (hash_string): Remove, since we now use fns.c's version.
	The fns.c version returns a wider integer if --with-wide-int is
	specified, so this should help the quality of the hashing a bit.

2011-07-07  Paul Eggert  <eggert@cs.ucla.edu>

	* emacs.c: Integer overflow minor fix.
	(heap_bss_diff): Now uprintmax_t, not unsigned long.  All used changed.
	Define only if GNU_LINUX.
	(main, Fdump_emacs): Set and use heap_bss_diff only if GNU_LINUX.

	* dispnew.c: Integer signedness and overflow fixes.
	Remove unnecessary forward decls, that were a maintenance hassle.
	(history_tick): Now uprintmax_t, so it's more likely to avoid overflow.
	All uses changed.
	(adjust_glyph_matrix, realloc_glyph_pool, adjust_frame_message_buffer)
	(scrolling_window): Use ptrdiff_t, not int, for byte count.
	(prepare_desired_row, line_draw_cost):
	Use int, not unsigned, where either works.
	(save_current_matrix, restore_current_matrix):
	Use ptrdiff_t, not size_t, where either works.
	(init_display): Check for overflow more accurately, and without
	relying on undefined behavior.

	* editfns.c (pWIDE, pWIDElen, signed_wide, unsigned_wide):
	Remove, replacing with the new symbols in lisp.h.  All uses changed.
	* fileio.c (make_temp_name):
	* filelock.c (lock_file_1, lock_file):
	* xdisp.c (message_dolog):
	Don't assume PRIdMAX etc. works; this isn't portable to pre-C99 hosts.
	Use pMd etc. instead.
	* lisp.h (printmax_t, uprintmax_t, pMd, pMu): New types and macros,
	replacing the pWIDE etc. symbols removed from editfns.c.

	* keyboard.h (num_input_events): Now uintmax_t.
	This is (very slightly) less likely to mess up due to wraparound.
	All uses changed.

	* buffer.c: Integer signedness fixes.
	(alloc_buffer_text, enlarge_buffer_text):
	Use ptrdiff_t rather than size_t when either will do, as we prefer
	signed integers.

	* bidi.c: Integer signedness and overflow fixes.
	(bidi_cache_idx, bidi_cache_last_idx, bidi_cache_fetch_state)
	(bidi_cache_search, bidi_cache_find_level_change)
	(bidi_cache_iterator_state, bidi_cache_find, bidi_find_other_level_edge)
	(bidi_dump_cached_states):
	Don't arbitrarily limit cache indexes to int; use ptrdiff_t instead.
	(bidi_cache_size): Use ptrdiff_t rather than size_t, as we prefer
	signed integers.
	(elsz): Make it a (signed) constant.
	(bidi_cache_iterator_state): Check for size-calculation overflow.

	* alloc.c: Integer signedness and overflow fixes.
	Do not impose an arbitrary 32-bit limit on malloc sizes when debugging.
	(__malloc_size_t): Default to size_t, not to int.
	(pure_size, pure_bytes_used_before_overflow, stack_copy_size)
	(Fgarbage_collect, mark_object_loop_halt, mark_object):
	Prefer ptrdiff_t to size_t when either would do, as we prefer
	signed integers.
	(XMALLOC_OVERRUN_CHECK_OVERHEAD): New macro.
	(xmalloc_overrun_check_header, xmalloc_overrun_check_trailer):
	Now const.  Initialize with values that are in range even if char
	is signed.
	(XMALLOC_PUT_SIZE, XMALLOC_GET_SIZE): Remove, replacing with ...
	(xmalloc_put_size, xmalloc_get_size): New functions.  All uses changed.
	These functions do the right thing with sizes > 2**32.
	(check_depth): Now ptrdiff_t, not int.
	(overrun_check_malloc, overrun_check_realloc, overrun_check_free):
	Adjust to new way of storing sizes.  Check for size overflow bugs
	in rest of code.
	(STRING_BYTES_MAX): Adjust to new overheads.  The old code was
	slightly wrong anyway, as it missed one instance of
	XMALLOC_OVERRUN_CHECK_OVERHEAD.
	(refill_memory_reserve): Omit needless cast to size_t.
	(mark_object_loop_halt): Mark as externally visible.

	* xselect.c: Integer signedness and overflow fixes.
	(Fx_register_dnd_atom, x_handle_dnd_message):
	Use ptrdiff_t, not size_t, since we prefer signed.
	(Fx_register_dnd_atom): Check for ptrdiff_t (and size_t) overflow.
	* xterm.h (struct x_display_info): Use ptrdiff_t, not size_t, for
	x_dnd_atoms_size and x_dnd_atoms_length.

	* doprnt.c: Prefer signed to unsigned when either works.
	* eval.c (verror):
	* doprnt.c (doprnt):
	* lisp.h (doprnt):
	* xdisp.c (vmessage):
	Use ptrdiff_t, not size_t, when using or implementing doprnt,
	since the sizes cannot exceed ptrdiff_t bounds anyway, and we
	prefer signed arithmetic to avoid comparison confusion.
	* doprnt.c (doprnt): Avoid a "+ 1" that can't overflow,
	but is a bit tricky.

	Assume freestanding C89 headers, string.h, stdlib.h.
	* data.c, doprnt.c, floatfns.c, print.c:
	Include float.h unconditionally.
	* gmalloc.c: Assume C89-at-least behavior for preprocessor,
	limits.h, stddef.h, string.h.  Use memset instead of 'flood'.
	* regex.c: Likewise for stddef.h, string.h.
	(ISASCII): Remove; can assume it returns 1 now.  All uses removed.
	* s/aix4-2.h (HAVE_STRING_H): Remove obsolete undef.
	* s/ms-w32.h (HAVE_LIMITS_H, HAVE_STRING_H, HAVE_STDLIB_H)
	(STDC_HEADERS): Remove obsolete defines.
	* sysdep.c: Include limits.h unconditionally.

2011-07-06  Paul Eggert  <eggert@cs.ucla.edu>

	Assume support for memcmp, memcpy, memmove, memset.
	* lisp.h, sysdep.c (memcmp, memcpy, memmove, memset):
	* regex.c (memcmp, memcpy):
	Remove; we assume C89 now.

	* gmalloc.c (memcpy, memset, memmove): Remove; we assume C89 now.
	(__malloc_safe_bcopy): Remove; no longer needed.

	* lisp.h (struct vectorlike_header, struct Lisp_Subr):  Signed sizes.
	Use EMACS_INT, not EMACS_UINT, for sizes.  The code works equally
	well either way, and we prefer signed to unsigned.
=======
2011-07-08  Paul Eggert  <eggert@cs.ucla.edu>

	Use pthread_sigmask, not sigprocmask (Bug#9010).
	sigprocmask is portable only for single-threaded applications, and
	Emacs can be multi-threaded when it uses GTK.
	* Makefile.in (LIB_PTHREAD_SIGMASK): New macro.
	(LIBES): Use it.
	* callproc.c (Fcall_process):
	* process.c (create_process):
	* sysdep.c (sys_sigblock, sys_sigunblock, sys_sigsetmask):
	Use pthread_sigmask, not sigprocmask.

2011-07-08  Jan Djärv  <jan.h.d@swipnet.se>

	* gtkutil.c (qttip_cb): Set line wrap to FALSE for tooltip widget.
	(xg_prepare_tooltip): Revert text in x->ttip_lbl, margins was
	wrong (Bug#8591).

2011-07-08  Jan Djärv  <jan.h.d@swipnet.se>

	* gtkutil.c (xg_prepare_tooltip): Fix indentation and comment.
	Put text in x->ttip_lbl instead of gtk_tooltip_set_text (Bug#8591).
	(xg_hide_tooltip): Fix comment.

	* nsterm.m (initFrameFromEmacs): Don't use ns_return_types
	in registerServicesMenuSendTypes.
	(validRequestorForSendType): Don't check ns_return_types.

	* nsfns.m (Fx_open_connection): Put NSStringPboardType into
	ns_return_type.

2011-07-08  Jason Rumney  <jasonr@gnu.org>

	* w32fns.c (w32_wnd_proc) [WM_TIMER, WM_SET_CURSOR]: Avoid using
	frame struct members of non-existent frames (Bug#6284).

2011-07-08  Jan Djärv  <jan.h.d@swipnet.se>

	* nsterm.m (keyDown): Call to wantsToDelayTextChangeNotifications and
	variable firstTime not needed on OSX >= 10.6.
	(setPosition): setFloatValue:knobProportion: is deprecated on OSX
	>= 10.5.  Use setKnobProportion, setDoubleValue.

	* nsterm.h (MAC_OS_X_VERSION_10_3, MAC_OS_X_VERSION_10_4)
	(MAC_OS_X_VERSION_10_5): Define if not defined.
	(EmacsView, EmacsTooltip): Implements NSWindowDelegate on OSX >= 10.6.
	(EmacsMenu): Implements NSMenuDelegate on OSX >= 10.6.
	(EmacsToolbar): Implements NSToolbarDelegate on OSX >= 10.6.

	* nsselect.m (ns_string_from_pasteboard): Don't use deprecated methods
	cString and lossyCString on OSX >= 10.4

	* nsmenu.m (fillWithWidgetValue): Don't use depercated method
	sizeToFit on OSX >= 10.2.

	* nsimage.m (allocInitFromFile): Don't use deprecated method
	bestRepresentationForDevice on OSX >= 10.6.

	* nsfns.m (check_ns_display_info): Cast to long and use %ld in error
	to avoid warning.

	* emacs.c: Declare unexec_init_emacs_zone.

	* nsgui.h: Fix compiler warning about gnulib redefining verify.

	* nsselect.m (ns_get_local_selection): Change to extern (Bug#8842).

	* nsmenu.m (ns_update_menubar): Remove useless setDelegate call
	on svcsMenu (Bug#8842).

	* nsfns.m (Fx_open_connection): Remove NSStringPboardType from
	ns_return_types.
	(Fns_list_services): Just return Qnil on 10.6, code not working there.

	* nsterm.m (QUTF8_STRING): Declare.
	(initFrameFromEmacs): Call registerServicesMenuSendTypes.
	(validRequestorForSendType): Return type is (id).
	Change indexOfObjectIdenticalTo to indexOfObject.
	Check if we have local selection before returning self (Bug#8842).
	(writeSelectionToPasteboard): Put local selection into paste board
	if we have a local selection (Bug#8842).
	(syms_of_nsterm): DEFSYM QUTF8_STRING.

	* nsterm.h (MAC_OS_X_VERSION_10_6): Define here instead of nsterm.m.
	(ns_get_local_selection): Declare.

2011-07-07  Lars Magne Ingebrigtsen  <larsi@gnus.org>

	* keymap.c (describe_map_tree): Don't insert a double newline at
	the end of the buffer (bug#1169) and return whether we inserted
	something.

	* callint.c (Fcall_interactively): Change "reading args" to
	"providing args" to try to clarify what it does (bug#1010).

2011-07-07  Kenichi Handa  <handa@m17n.org>

	* composite.c (composition_compute_stop_pos): Ignore a static
	composition starting before CHARPOS (Bug#8915).

	* xdisp.c (handle_composition_prop): Likewise.

2011-07-07  Eli Zaretskii  <eliz@gnu.org>

	* term.c (produce_glyphs) <xassert>: Allow IT_GLYPHLESS in it->what.
	(Bug#9015)

2011-07-07  Kenichi Handa  <handa@m17n.org>

	* character.h (unicode_category_t): New enum type.

	* chartab.c (uniprop_decoder_t, uniprop_encoder_t): New types.
	(Qchar_code_property_table): New variable.
	(UNIPROP_TABLE_P, UNIPROP_GET_DECODER)
	(UNIPROP_COMPRESSED_FORM_P): New macros.
	(char_table_ascii): Uncompress the compressed values.
	(sub_char_table_ref): New arg is_uniprop.  Callers changed.
	Uncompress the compressed values.
	(sub_char_table_ref_and_range):  Likewise.
	(char_table_ref_and_range): Uncompress the compressed values.
	(sub_char_table_set): New arg is_uniprop.  Callers changed.
	Uncompress the compressed values.
	(sub_char_table_set_range): Args changed.  Callers changed.
	(char_table_set_range): Adjuted for the above change.
	(map_sub_char_table): Delete args default_val and parent.  Add arg
	top.  Give decoded values to a Lisp function.
	(map_char_table): Adjusted for the above change.  Give decoded
	values to a Lisp function.  Gcpro more variables.
	(uniprop_table_uncompress)
	(uniprop_decode_value_run_length): New functions.
	(uniprop_decoder, uniprop_decoder_count): New variables.
	(uniprop_get_decoder, uniprop_encode_value_character)
	(uniprop_encode_value_run_length, uniprop_encode_value_numeric):
	New functions.
	(uniprop_encoder, uniprop_encoder_count): New variables.
	(uniprop_get_encoder, uniprop_table)
	(Funicode_property_table_internal, Fget_unicode_property_internal)
	(Fput_unicode_property_internal): New functions.
	(syms_of_chartab): DEFSYM Qchar_code_property_table, defsubr
	Sunicode_property_table_internal, Sget_unicode_property_internal,
	and Sput_unicode_property_internal. Defvar_lisp
	char-code-property-alist.

	* composite.c (CHAR_COMPOSABLE_P): Adjusted for the change of
	Vunicode_category_table.

	* font.c (font_range): Adjusted for the change of
	Vunicode_category_table.

2011-07-07  Dan Nicolaescu  <dann@ics.uci.edu>

	* m/iris4d.h: Remove file, move contents ...
	* s/irix6-5.h: ... here.
>>>>>>> 2d43b8c9

2011-07-06  Paul Eggert  <eggert@cs.ucla.edu>

	Remove unportable assumption about struct layout (Bug#8884).
	* alloc.c (mark_buffer):
	* buffer.c (reset_buffer_local_variables, Fbuffer_local_variables)
	(clone_per_buffer_values): Don't assume that
	sizeof (struct buffer) is a multiple of sizeof (Lisp_Object).
	This isn't true in general, and it's particularly not true
	if Emacs is configured with --with-wide-int.
	* buffer.h (FIRST_FIELD_PER_BUFFER, LAST_FIELD_PER_BUFFER):
	New macros, used in the buffer.c change.

2011-07-05  Jan Djärv  <jan.h.d@swipnet.se>

	* xsettings.c: Use both GConf and GSettings if both are available.
	(store_config_changed_event): Add comment.
	(dpyinfo_valid, store_font_name_changed, map_tool_bar_style)
	(store_tool_bar_style_changed): New functions.
	(store_monospaced_changed): Add comment. Call dpyinfo_valid.
	(struct xsettings): Move font inside HAVE_XFT.
	(GSETTINGS_TOOL_BAR_STYLE, GSETTINGS_FONT_NAME): New defines.
	(GSETTINGS_MONO_FONT): Renamed from SYSTEM_MONO_FONT.
	Move inside HAVE_XFT.
	(something_changed_gsettingsCB): Renamed from something_changedCB.
	Check for changes in GSETTINGS_TOOL_BAR_STYLE and GSETTINGS_FONT_NAME
	also.
	(GCONF_TOOL_BAR_STYLE, GCONF_FONT_NAME): New defines.
	(GCONF_MONO_FONT): Renamed from SYSTEM_MONO_FONT. Move inside HAVE_XFT.
	(something_changed_gconfCB): Renamed from something_changedCB.
	Check for changes in GCONF_TOOL_BAR_STYLE and GCONF_FONT_NAME also.
	(parse_settings): Move check for font inside HAVE_XFT.
	(read_settings, apply_xft_settings): Add comment.
	(read_and_apply_settings): Add comment.  Call map_tool_bar_style and
	store_tool_bar_style_changed.  Move check for font inside HAVE_XFT and
	call store_font_name_changed.
	(xft_settings_event): Add comment.
	(init_gsettings): Add comment.  Get values for GSETTINGS_TOOL_BAR_STYLE
	and GSETTINGS_FONT_NAME.  Move check for fonts within HAVE_XFT.
	(init_gconf): Add comment.  Get values for GCONF_TOOL_BAR_STYLE
	and GCONF_FONT_NAME.  Move check for fonts within HAVE_XFT.
	(xsettings_initialize): Call init_gsettings last.
	(xsettings_get_system_font, xsettings_get_system_normal_font): Add
	comment.

2011-07-05  Paul Eggert  <eggert@cs.ucla.edu>

	Random fixes.  E.g., (random) never returned negative values.
	* fns.c (Frandom): Use GET_EMACS_TIME for random seed, and add the
	subseconds part to the entropy, as that's a bit more random.
	Prefer signed to unsigned, since the signedness doesn't matter and
	in general we prefer signed.  When given a limit, use a
	denominator equal to INTMASK + 1, not to VALMASK + 1, because the
	latter isn't right if USE_2_TAGS_FOR_INTS.
	* sysdep.c (get_random): Return a value in the range 0..INTMASK,
	not 0..VALMASK.  Don't discard "excess" bits that random () returns.

2011-07-04  Stefan Monnier  <monnier@iro.umontreal.ca>

	* textprop.c (text_property_stickiness):
	Obey Vtext_property_default_nonsticky.
	(syms_of_textprop): Add `display' to Vtext_property_default_nonsticky.
	* w32fns.c (syms_of_w32fns):
	* xfns.c (syms_of_xfns): Don't Add `display' since it's there by default.

2011-07-04  Paul Eggert  <eggert@cs.ucla.edu>

	* fileio.c (barf_or_query_if_file_exists): Use S_ISDIR.
	This is more efficient than Ffile_directory_p and avoids a minor race.

2011-07-04  Lars Magne Ingebrigtsen  <larsi@gnus.org>

	* buffer.c (Foverlay_put): Say what the return value is
	(bug#7835).

	* fileio.c (barf_or_query_if_file_exists): Check first if the file
	is a directory before asking whether to use the file name
	(bug#7564).
	(barf_or_query_if_file_exists): Make the "File is a directory"
	error be more correct.

	* fns.c (Frequire): Remove the mention of the .gz files, since
	that's installation-specific, but keep the mention of
	`get-load-suffixes'.

2011-07-04  Paul Eggert  <eggert@cs.ucla.edu>

	* editfns.c (Fformat_time_string): Don't assume strlen fits in int.
	Report string overflow if the output is too long.

2011-07-04  Juanma Barranquero  <lekktu@gmail.com>

	* gnutls.c (Fgnutls_boot): Don't mention :verify-error.
	(syms_of_gnutls): Remove duplicate DEFSYM for
	Qgnutls_bootprop_verify_hostname_error, an error for
	Qgnutls_bootprop_verify_error (which is no longer used).

	* eval.c (find_handler_clause): Remove parameters `sig' and `data',
	unused since 2011-01-26T20:02:07Z!monnier@iro.umontreal.ca.  All callers changed.
	Also (re)move comments that are misplaced or no longer relevant.

2011-07-03  Lars Magne Ingebrigtsen  <larsi@gnus.org>

	* callint.c (Finteractive): Clarify the meaning of "@" (bug#8813).

2011-07-03  Chong Yidong  <cyd@stupidchicken.com>

	* xfaces.c (Finternal_merge_in_global_face): Modify the foreground
	and background color parameters if they have been changed.

2011-07-03  Lars Magne Ingebrigtsen  <larsi@gnus.org>

	* editfns.c (Fformat): Clarify the - and 0 flags (bug#6659).

2011-07-03  Paul Eggert  <eggert@cs.ucla.edu>

	* xsettings.c (SYSTEM_FONT): Define only when used.
	No need to define when HAVE_GSETTINGS || !HAVE_XFT.

	* keymap.c (access_keymap_1): Now static.

2011-07-02  Chong Yidong  <cyd@stupidchicken.com>

	* keyboard.c (command_loop_1): If a down-mouse event is unbound,
	leave any prefix arg for the up event (Bug#1586).

2011-07-02  Lars Magne Ingebrigtsen  <larsi@gnus.org>

	* lread.c (syms_of_lread): Mention single symbols defined by
	`defvar' or `defconst' (bug#7154).

	* fns.c (Frequire): Mention .el.gz files (bug#7314).
	(Frequire): Mention get-load-suffixes.

2011-07-02  Martin Rudalics  <rudalics@gmx.at>

	* window.h (window): Remove clone_number slot.
	* window.c (Fwindow_clone_number, Fset_window_clone_number):
	Remove.
	(make_parent_window, make_window, saved_window)
	(Fset_window_configuration, save_window_save): Don't deal with
	clone numbers.
	* buffer.c (Qclone_number): Remove declaration.
	(sort_overlays, overlay_strings): Don't deal with clone numbers.

2011-07-02  Stefan Monnier  <monnier@iro.umontreal.ca>

	Add multiple inheritance to keymaps.
	* keymap.c (Fmake_composed_keymap): New function.
	(Fset_keymap_parent): Simplify.
	(fix_submap_inheritance): Remove.
	(access_keymap_1): New function extracted from access_keymap to handle
	embedded parents and handle lists of maps.
	(access_keymap): Use it.
	(Fkeymap_prompt, map_keymap_internal, map_keymap, store_in_keymap)
	(Fcopy_keymap): Handle embedded parents.
	(Fcommand_remapping, define_as_prefix): Simplify.
	(Fkey_binding): Simplify.
	(syms_of_keymap): Move minibuffer-local-completion-map,
	minibuffer-local-filename-completion-map,
	minibuffer-local-must-match-map, and
	minibuffer-local-filename-must-match-map to Elisp.
	(syms_of_keymap): Defsubr make-composed-keymap.
	* keyboard.c (menu_bar_items): Use map_keymap_canonical.
	(parse_menu_item): Trivial simplification.

2011-07-01  Glenn Morris  <rgm@gnu.org>

	* Makefile.in (SETTINGS_LIBS): Fix typo.

2011-07-01  Kazuhiro Ito  <kzhr@d1.dion.ne.jp>  (tiny patch)

	* coding.c (Fencode_coding_string): Record the last coding system
	used, as the function doc string says (bug#8738).

2011-07-01  Jan Djärv  <jan.h.d@swipnet.se>

	* xsettings.c (store_monospaced_changed): Take new font as arg and
	check for change against current_mono_font.
	(EMACS_TYPE_SETTINGS): Remove this and related defines.
	(emacs_settings_constructor, emacs_settings_get_property)
	(emacs_settings_set_property, emacs_settings_class_init)
	(emacs_settings_init, gsettings_obj): Remove.
	(something_changedCB): New function for HAVE_GSETTINGS.
	(something_changedCB): HAVE_GCONF: Call store_monospaced_changed
	with value as argument.
	(init_gsettings): Check that GSETTINGS_SCHEMA exists before calling
	g_settings_new (Bug#8967).  Do not create gsettings_obj.
	Remove calls to g_settings_bind.  Connect something_changedCB to
	"changed".

	* xgselect.c: Add defined (HAVE_GSETTINGS).
	(xgselect_initialize): Ditto.

	* process.c: Add defined (HAVE_GSETTINGS) for xgselect.h
	(wait_reading_process_output): Add defined (HAVE_GSETTINGS) for
	xg_select.

2011-07-01  Paul Eggert  <eggert@cs.ucla.edu>

	* eval.c (struct backtrace): Simplify and port the data structure.
	Do not assume that "int nargs : BITS_PER_INT - 2;" produces a
	signed bit field, as this assumption is not portable and it makes
	Emacs crash when compiled with Sun C 5.8 on sparc.  Do not use
	"char debug_on_exit : 1" as this is not portable either; instead,
	use the portable "unsigned int debug_on_exit : 1".  Remove unused
	member evalargs.  Remove obsolete comments about cc bombing out.

2011-06-30  Jan Djärv  <jan.h.d@swipnet.se>

	* xsettings.c: Include glib-object.h, gio/gio.h if HAVE_GSETTINGS.
	Let HAVE_GSETTINGS override HAVE_GCONF.
	(store_monospaced_changed): New function.
	(EMACS_SETTINGS): A new type derived from GObject to handle
	GSettings notifications.
	(emacs_settings_constructor, emacs_settings_get_property)
	(emacs_settings_set_property, emacs_settings_class_init):
	New functions.
	(gsettings_client, gsettings_obj): New variables.
	(GSETTINGS_SCHEMA): New define.
	(something_changedCB): Call store_monospaced_changed.
	(init_gsettings): New function.
	(xsettings_initialize): Call init_gsettings.
	(syms_of_xsettings): Initialize gsettings_client, gsettings_obj
	to NULL.

	* Makefile.in (SETTINGS_CFLAGS, SETTINGS_LIBS): Renamed from
	GCONF_CFLAGS/LIBS.

2011-06-29  Martin Rudalics  <rudalics@gmx.at>

	* window.c (resize_root_window, grow_mini_window)
	(shrink_mini_window): Rename Qresize_root_window to
	Qwindow_resize_root_window and Qresize_root_window_vertically to
	Qwindow_resize_root_window_vertically.

2011-06-28  Paul Eggert  <eggert@cs.ucla.edu>

	* gnutls.c (Qgnutls_bootprop_verify_error): Remove unused var.

2011-06-27  Juanma Barranquero  <lekktu@gmail.com>

	* makefile.w32-in: Redesign dependencies so they reflect more
	clearly which files are directly included by each source file,
	and not through other includes.

2011-06-27  Martin Rudalics  <rudalics@gmx.at>

	* buffer.c (Qclone_number): Declare static and DEFSYM it.
	(sort_overlays, overlay_strings): When an overlay's clone number
	matches the window's clone number process the overlay even if
	the overlay's window property doesn't match the current window.

	* window.c (Fwindow_vchild): Rename to Fwindow_top_child.
	(Fwindow_hchild): Rename to Fwindow_left_child.
	(Fwindow_next): Rename to Fwindow_next_sibling.
	(Fwindow_prev): Rename to Fwindow_prev_sibling.
	(resize_window_check): Rename to window_resize_check.
	(resize_window_apply): Rename to window_resize_apply.
	(Fresize_window_apply): Rename to Fwindow_resize_apply.
	(Fdelete_other_windows_internal, resize_frame_windows)
	(Fsplit_window_internal, Fdelete_window_internal)
	(grow_mini_window, shrink_mini_window)
	(Fresize_mini_window_internal): Fix callers accordingly.

2011-06-26  Jan Djärv  <jan.h.d@swipnet.se>

	* emacsgtkfixed.h: State that this is only used with Gtk+3.
	(emacs_fixed_set_min_size): Remove.
	(emacs_fixed_new): Take frame as argument.

	* emacsgtkfixed.c: State that this is only used with Gtk+3.
	(_EmacsFixedPrivate): Remove minwidth/height.
	Add struct frame *f.
	(emacs_fixed_init): Initialize priv->f.
	(get_parent_class, emacs_fixed_set_min_size): Remove.
	(emacs_fixed_new): Set priv->f to argument.
	(emacs_fixed_get_preferred_width)
	(emacs_fixed_get_preferred_height): Use min_width/height from
	frames size_hint to set minimum and natural (Bug#8919).
	(XSetWMSizeHints, XSetWMNormalHints): Override these functions
	and use min_width/height from frames size_hint to set
	min_width/height (Bug#8919).

	* gtkutil.c (xg_create_frame_widgets): Pass f to emacs_fixed_new.
	(x_wm_set_size_hint): Remove call to emacs_fixed_set_min_size.
	Fix indentation.

2011-06-26  Eli Zaretskii  <eliz@gnu.org>

	* bidi.c (bidi_paragraph_init): Test for ZV_BYTE before calling
	bidi_at_paragraph_end, since fast_looking_at doesn't like to be
	called at ZV.

2011-06-26  Chong Yidong  <cyd@stupidchicken.com>

	* process.c (wait_reading_process_output): Bypass select if
	waiting for a cell while ignoring keyboard input, and input is
	pending.  Suggested by Jan Djärv (Bug#8869).

2011-06-25  Paul Eggert  <eggert@cs.ucla.edu>

	Use gnulib's dup2 module instead of rolling our own.
	* sysdep.c (dup2) [!HAVE_DUP2]: Remove; gnulib now does this.

2011-06-25  YAMAMOTO Mitsuharu  <mituharu@math.s.chiba-u.ac.jp>

	* dispnew.c (scrolling_window): Before scrolling, turn off a
	mouse-highlight in the window being scrolled.

2011-06-24  Juanma Barranquero  <lekktu@gmail.com>

	Move DEFSYM to lisp.h and use everywhere.

	* character.h (DEFSYM): Move declaration...
	* lisp.h (DEFSYM): ...here.

	* gnutls.c:
	* minibuf.c:
	* w32menu.c:
	* w32proc.c:
	* w32select.c: Don't include character.h.

	* alloc.c (syms_of_alloc):
	* buffer.c (syms_of_buffer):
	* bytecode.c (syms_of_bytecode):
	* callint.c (syms_of_callint):
	* casefiddle.c (syms_of_casefiddle):
	* casetab.c (init_casetab_once):
	* category.c (init_category_once, syms_of_category):
	* ccl.c (syms_of_ccl):
	* cmds.c (syms_of_cmds):
	* composite.c (syms_of_composite):
	* dbusbind.c (syms_of_dbusbind):
	* dired.c (syms_of_dired):
	* dispnew.c (syms_of_display):
	* doc.c (syms_of_doc):
	* editfns.c (syms_of_editfns):
	* emacs.c (syms_of_emacs):
	* eval.c (syms_of_eval):
	* fileio.c (syms_of_fileio):
	* fns.c (syms_of_fns):
	* frame.c (syms_of_frame):
	* fringe.c (syms_of_fringe):
	* insdel.c (syms_of_insdel):
	* keymap.c (syms_of_keymap):
	* lread.c (init_obarray, syms_of_lread):
	* macros.c (syms_of_macros):
	* msdos.c (syms_of_msdos):
	* print.c (syms_of_print):
	* process.c (syms_of_process):
	* search.c (syms_of_search):
	* sound.c (syms_of_sound):
	* syntax.c (init_syntax_once, syms_of_syntax):
	* terminal.c (syms_of_terminal):
	* textprop.c (syms_of_textprop):
	* undo.c (syms_of_undo):
	* w32.c (globals_of_w32):
	* window.c (syms_of_window):
	* xdisp.c (syms_of_xdisp):
	* xfaces.c (syms_of_xfaces):
	* xfns.c (syms_of_xfns):
	* xmenu.c (syms_of_xmenu):
	* xsettings.c (syms_of_xsettings):
	* xterm.c (syms_of_xterm): Use DEFSYM.

2011-06-24  Teodor Zlatanov  <tzz@lifelogs.com>

	* gnutls.c (syms_of_gnutls): Use the DEFSYM macro from character.h.

2011-06-23  Paul Eggert  <eggert@cs.ucla.edu>

	Integer and buffer overflow fixes (Bug#8873).

	* print.c (printchar, strout): Check for string overflow.
	(PRINTPREPARE, printchar, strout):
	Don't set size unless allocation succeeds.

	* minibuf.c (read_minibuf_noninteractive): Use ptrdiff_t, not int,
	for sizes.  Check for string overflow more accurately.
	Simplify newline removal at end; this suppresses a GCC 4.6.0 warning.

	* macros.c: Integer and buffer overflow fixes.
	* keyboard.h (struct keyboard.kbd_macro_bufsize):
	* macros.c (Fstart_kbd_macro, store_kbd_macro_char):
	Use ptrdiff_t, not int, for sizes.
	Don't increment bufsize until after realloc succeeds.
	Check for size-calculation overflow.
	(Fstart_kbd_macro): Use EMACS_INT, not int, for XINT result.

	* lisp.h (DEFVAR_KBOARD): Use offsetof instead of char * finagling.

	* lread.c: Integer overflow fixes.
	(read_integer): Radix is now EMACS_INT, not int,
	to improve quality of diagnostics for out-of-range radices.
	Calculate buffer size correctly for out-of-range radices.
	(read1): Check for integer overflow in radices, and in
	read-circle numbers.
	(read_escape): Avoid int overflow.
	(Fload, openp, read_buffer_size, read1)
	(substitute_object_recurse, read_vector, read_list, map_obarray):
	Use ptrdiff_t, not int, for sizes.
	(read1): Use EMACS_INT, not int, for sizes.
	Check for size overflow.

	* image.c (cache_image): Check for size arithmetic overflow.

	* lread.c: Integer overflow issues.
	(saved_doc_string_size, saved_doc_string_length)
	(prev_saved_doc_string_size, prev_saved_doc_string_length):
	Now ptrdiff_t, not int.
	(read1): Don't assume doc string length fits in int.  Check for
	out-of-range doc string lengths.
	(read_list): Don't assume file position fits in int.
	(read_escape): Check for hex character overflow.

2011-06-22  Leo Liu  <sdl.web@gmail.com>

	* minibuf.c (Fcompleting_read_default, Vcompleting_read_function):
	Move to minibuffer.el.

2011-06-22  Paul Eggert  <eggert@cs.ucla.edu>

	Fixes for GLYPH_DEBUG found by GCC 4.6.0 static checking.
	The following patches are for when GLYPH_DEBUG && !XASSERT.
	* dispextern.h (trace_redisplay_p, dump_glyph_string):
	* dispnew.c (flush_stdout):
	* xdisp.c (dump_glyph_row, dump_glyph_matrix, dump_glyph):
	Mark as externally visible.
	* dispnew.c (check_window_matrix_pointers): Now static.
	* dispnew.c (window_to_frame_vpos):
	* xfns.c (unwind_create_frame):
	* xterm.c (x_check_font): Remove unused local.
	* scroll.c (CHECK_BOUNDS):
	* xfaces.c (cache_fache): Rename local to avoid shadowing.
	* xfns.c, w32fns.c (image_cache_refcount, dpyinfo_refcount): Now static.
	* xdisp.c (check_window_end): Now a no-op if !XASSERTS.
	(debug_first_unchanged_at_end_vpos, debug_last_unchanged_at_beg_vpos)
	(debug_dvpos, debug_dy, debug_delta, debug_delta_bytes, debug_end_vpos):
	Now static.
	(debug_method_add): Use va_list and vsprintf rather than relying
	on undefined behavior with wrong number of arguments.
	(dump_glyph, dump_glyph_row, Fdump_glyph_matrix):
	Don't assume ptrdiff_t and EMACS_INT are the same width as int.
	In this code, it's OK to assume C99 behavior for ptrdiff_t formats
	since we're not interested in debugging glyphs with old libraries.
	* xfaces.c (cache_face): Move debugging code earlier; this pacifies
	GCC 4.6.0's static checking.

2011-06-22  Paul Eggert  <eggert@cs.ucla.edu>

	Integer overflow and signedness fixes (Bug#8873).
	A few related buffer overrun fixes, too.

	* font.c (font_score): Use EMACS_INT, not int, to store XINT value.

	* dispextern.h (struct face.stipple):
	* image.c (x_bitmap_height, x_bitmap_width, x_bitmap_pixmap)
	(x_bitmap_mask, x_allocate_bitmap_record)
	(x_create_bitmap_from_data, x_create_bitmap_from_file)
	(x_destroy_bitmap, x_destroy_all_bitmaps, x_create_bitmap_mask)
	(x_create_bitmap_from_xpm_data):
	* nsterm.h (struct ns_display_info.bitmaps_size, .bitmaps_last):
	* w32term.h (struct w32_display_info.icon_bitmap_id, .bitmaps_size)
	(.bitmaps_last):
	* xfaces.c (load_pixmap):
	* xterm.c (x_bitmap_icon, x_wm_set_icon_pixmap):
	* xterm.h (struct x_display_info.icon_bitmap_id, .bitmaps_size)
	(.bitmaps_last, struct x_output.icon_bitmap):
	Use ptrdiff_t, not int, for bitmap indexes.
	(x_allocate_bitmap_record): Check for size overflow.
	* dispextern.h, lisp.h: Adjust to API changes elsewhere.

	Use ptrdiff_t, not int, for overlay counts.
	* buffer.h (overlays_at, sort_overlays, GET_OVERLAYS_AT):
	* editfns.c (overlays_around, get_pos_property):
	* textprop.c (get_char_property_and_overlay):
	* xdisp.c (next_overlay_change, note_mouse_highlight):
	* xfaces.c (face_at_buffer_position):
	* buffer.c (OVERLAY_COUNT_MAX): New macro.
	(overlays_at, overlays_in, sort_overlays, Foverlays_at)
	(Fnext_overlay_change, Fprevious_overlay_change)
	(mouse_face_overlay_overlaps, Foverlays_in):
	Use ptrdiff_t, not int, for sizes.
	(overlays_at, overlays_in): Check for size-calculation overflow.

	* xterm.c (xim_initialize, same_x_server): Strlen may not fit in int.

	* xsmfns.c (smc_save_yourself_CB, x_session_initialize): Avoid strlen.
	(x_session_initialize): Do not assume string length fits in int.

	* xsettings.c (apply_xft_settings): Fix potential buffer overrun.
	This is unlikely, but can occur if DPI is outlandish.

	* xsettings.c (Ffont_get_system_normal_font, Ffont_get_system_font):
	* xselect.c (Fx_get_atom_name): Avoid need for strlen.

	* xrdb.c: Don't assume strlen fits in int; avoid some strlens.
	* xrdb.c (magic_file_p, search_magic_path):
	Omit last arg SUFFIX; it was always 0.  All callers changed.
	(magic_file_p): Use ptrdiff_t, not int.  Check for size overflow.

	* xfont.c (xfont_match): Avoid need for strlen.

	* xfns.c: Don't assume strlen fits in int.
	(xic_create_fontsetname, x_window): Use ptrdiff_t, not int.

	* xdisp.c (message_log_check_duplicate): Return intmax_t,
	not unsigned long, as we prefer signed integers.  All callers changed.
	Detect integer overflow in repeat count.
	(message_dolog): Don't assume print length fits in 39 bytes.
	(display_mode_element): Don't assume strlen fits in int.

	* termcap.c: Don't assume sizes fit in int and never overflow.
	(struct termcap_buffer, tgetent): Use ptrdiff_t, not int, for sizes.
	(gobble_line): Check for size-calculation overflow.

	* minibuf.c (Fread_buffer):
	* lread.c (intern, intern_c_string):
	* image.c (xpm_scan) [HAVE_NS && !HAVE_XPM]:
	Don't assume string length fits in int.

	* keyboard.c (parse_tool_bar_item):
	* gtkutil.c (style_changed_cb): Avoid need for strlen.

	* font.c: Don't assume string length fits in int.
	(font_parse_xlfd, font_parse_fcname, font_unparse_fcname):
	Use ptrdiff_t, not int.
	(font_intern_prop): Don't assume string length fits in int.
	Don't assume integer property fits in fixnum.
	* font.h (font_intern_prop): 2nd arg is now ptrdiff_t, not int.

	* filelock.c: Fix some buffer overrun and integer overflow issues.
	(get_boot_time): Don't assume gzip command string fits in 100 bytes.
	Reformulate so as not to need the command string.
	Invoke gzip -cd rather than gunzip, as it's more portable.
	(lock_info_type, lock_file_1, lock_file):
	Don't assume pid_t and time_t fit in unsigned long.
	(LOCK_PID_MAX): Remove; we now use more-reliable bounds.
	(current_lock_owner): Prefer signed type for sizes.
	Use memcpy, not strncpy, where memcpy is what is really wanted.
	Don't assume (via atoi) that time_t and pid_t fit in int.
	Check for time_t and/or pid_t out of range, e.g., via a network share.
	Don't alloca where an auto var works fine.

	* fileio.c: Fix some integer overflow issues.
	(file_name_as_directory, Fexpand_file_name, Fsubstitute_in_file_name):
	Don't assume string length fits in int.
	(directory_file_name): Don't assume string length fits in long.
	(make_temp_name): Don't assume pid fits in int, or that its print
	length is less than 20.

	* data.c (Fsubr_name): Rewrite to avoid a strlen call.

	* coding.c (make_subsidiaries): Don't assume string length fits in int.

	* callproc.c (child_setup): Rewrite to avoid two strlen calls.

	* process.c (Fformat_network_address): Use EMACS_INT, not EMACS_UINT.
	We prefer signed integers, even for size calculations.

	* emacs.c: Don't assume string length fits in 'int'.
	(DEFINE_DUMMY_FUNCTION, sort_args): Use ptrdiff_t, not int.
	(main): Don't invoke strlen when not needed.

	* dbusbind.c (XD_ERROR): Don't arbitrarily truncate string.
	(XD_DEBUG_MESSAGE): Don't waste a byte.

	* callproc.c (getenv_internal_1, getenv_internal)
	(Fgetenv_internal):
	* buffer.c (init_buffer): Don't assume string length fits in 'int'.

	* lread.c (invalid_syntax): Omit length argument.
	All uses changed.  This doesn't fix a bug, but it simplifies the
	code away from its former Hollerith-constant appearance, and it's
	one less 'int' to worry about when looking at integer-overflow issues.
	(string_to_number): Simplify 2011-04-26 change by invoking xsignal1.

	* lisp.h (DEFUN): Remove bogus use of sizeof (struct Lisp_Subr).
	This didn't break anything, but it didn't help either.
	It's confusing to put a bogus integer in a place where the actual
	value does not matter.
	(LIST_END_P): Remove unused macro and its bogus comment.
	(make_fixnum_or_float): Remove unnecessary cast to EMACS_INT.

	* lisp.h (union Lisp_Object.i): EMACS_INT, not EMACS_UINT.
	This is for consistency with the ordinary, non-USE_LISP_UNION_TYPE,
	implementation.
	(struct Lisp_Bool_Vector.size): EMACS_INT, not EMACS_UINT.
	We prefer signed types, and the value cannot exceed the EMACS_INT
	range anyway (because otherwise the length would not be representable).
	(XSET) [USE_LISP_UNION_TYPE]: Use uintptr_t and intptr_t,
	not EMACS_UINT and EMACS_INT, when converting pointer to integer.
	This avoids a GCC warning when WIDE_EMACS_INT.

	* indent.c (sane_tab_width): New function.
	(current_column, scan_for_column, Findent_to, position_indentation)
	(compute_motion): Use it.  This is just for clarity.
	(Fcompute_motion): Don't assume hscroll and tab offset fit in int.

	* image.c (xbm_image_p): Don't assume stated width, height fit in int.

	* lisp.h (lint_assume): New macro.
	* composite.c (composition_gstring_put_cache):
	* ftfont.c (ftfont_shape_by_flt): Use it to pacify GCC 4.6.0.

	* editfns.c, insdel.c:
	Omit unnecessary forward decls, to simplify future changes.

	* ftfont.c (ftfont_shape_by_flt): Use signed integers for lengths.

	* font.c (Ffont_shape_gstring): Don't assume glyph len fits in 'int'.

	* fns.c (Ffillarray): Don't assume bool vector size fits in 'int'.
	Use much-faster test for byte-length change.
	Don't assume string byte-length fits in 'int'.
	Check that character arg fits in 'int'.
	(mapcar1): Declare byte as byte, for clarity.

	* alloc.c (Fmake_bool_vector): Avoid unnecessary multiplication.

	* fns.c (concat): Catch string overflow earlier.
	Do not rely on integer wraparound.

	* dispextern.h (struct it.overlay_strings_charpos)
	(struct it.selective): Now EMACS_INT, not int.
	* xdisp.c (forward_to_next_line_start)
	(back_to_previous_visible_line_start)
	(reseat_at_next_visible_line_start, next_element_from_buffer):
	Don't arbitrarily truncate the value of 'selective' to int.

	* xdisp.c (init_iterator): Use XINT, not XFASTINT; it might be < 0.

	* composite.c: Don't truncate sizes to 'int'.
	(composition_gstring_p, composition_reseat_it)
	(composition_adjust_point): Use EMACS_INT, not int.
	(get_composition_id, composition_gstring_put_cache): Use EMACS_INT,
	not EMACS_UINT, for indexes.

	* category.h (CATEGORY_SET_P): Remove unnecessary cast to EMACS_INT.

	* buffer.c: Include <verify.h>.
	(struct sortvec.priority, struct sortstr.priority):
	Now EMACS_INT, not int.
	(compare_overlays, cmp_for_strings): Avoid subtraction overflow.
	(struct sortstr.size, record_overlay_string)
	(struct sortstrlist.size, struct sortlist.used):
	Don't truncate size to int.
	(record_overlay_string): Check for size-calculation overflow.
	(init_buffer_once): Check at compile-time, not run-time.

2011-06-22  Jim Meyering  <meyering@redhat.com>

	Don't leak an XBM-image-sized buffer
	* image.c (xbm_load): Free the image buffer after using it.

2011-06-21  Paul Eggert  <eggert@cs.ucla.edu>

	Port to Sun C.
	* composite.c (find_automatic_composition): Omit needless 'return 0;'
	that Sun C diagnosed.
	* fns.c (secure_hash): Fix pointer signedness issue.
	* intervals.c (static_offset_intervals): New function.
	(offset_intervals): Use it.

2011-06-21  Leo Liu  <sdl.web@gmail.com>

	* deps.mk (fns.o):
	* makefile.w32-in ($(BLD)/fns.$(O)): Include sha256.h and
	sha512.h.

	* fns.c (secure_hash): Rename from crypto_hash_function and change
	the first arg to accept symbols.
	(Fsecure_hash): New primitive.
	(syms_of_fns): New symbols.

2011-06-20  Deniz Dogan  <deniz@dogan.se>

	* process.c (Fset_process_buffer): Clarify return value in
	docstring.

2011-06-18  Chong Yidong  <cyd@stupidchicken.com>

	* dispnew.c (add_window_display_history): Use BVAR.

	* xdisp.c (debug_method_add): Use BVAR.
	(check_window_end, dump_glyph_matrix, dump_glyph)
	(dump_glyph_row, dump_glyph_string): Convert arglist to ANSI C.

	* xfaces.c (check_lface_attrs, check_lface, dump_realized_face):
	Likewise.

	* xfns.c (Fx_create_frame, x_create_tip_frame): Delay image cache
	check till after the cache is created in init_frame_faces.

2011-06-17  Stefan Monnier  <monnier@iro.umontreal.ca>

	* fns.c (Fsafe_length): Yet another int/Lisp_Object mixup.

2011-06-16  Paul Eggert  <eggert@cs.ucla.edu>

	* lisp.h: Include <limits.h>, for INT_MAX, LONG_MAX, LLONG_MAX.
	Without this, prin1 mishandles Lisp_Misc_Save_Value printing on
	hosts with pre-C99 libraries, because pD is wrongly defined to "t".

	Improve buffer-overflow checking (Bug#8873).
	* fileio.c (Finsert_file_contents):
	* insdel.c (insert_from_buffer_1, replace_range, replace_range_2):
	Remove the old (too-loose) buffer overflow checks.
	They weren't needed, since make_gap checks for buffer overflow.
	* insdel.c (make_gap_larger): Catch buffer overflows that were missed.
	The old code merely checked for Emacs fixnum overflow, and relied
	on undefined (wraparound) behavior.  The new code avoids undefined
	behavior, and also checks for ptrdiff_t and/or size_t overflow.

	* editfns.c (Finsert_char): Don't dump core with very negative counts.
	Tune.  Don't use wider integers than needed.  Don't use alloca.
	Use a bigger 'string' buffer.  Rewrite to avoid 'n > 0' test.

	* insdel.c (replace_range): Fix buf overflow when insbytes < outgoing.

	* insdel.c, lisp.h (buffer_overflow): New function.
	(insert_from_buffer_1, replace_range, replace_range_2):
	* insdel.c (make_gap_larger):
	* editfns.c (Finsert_char):
	* fileio.c (Finsert_file_contents): Use it, to normalize wording.

	* buffer.h (BUF_BYTES_MAX): Cast to ptrdiff_t so that it's signed.

2011-06-15  Paul Eggert  <eggert@cs.ucla.edu>

	Integer overflow and signedness fixes (Bug#8873).

	* ccl.c (ASCENDING_ORDER): New macro, to work around GCC bug 43772.
	(GET_CCL_RANGE, IN_INT_RANGE): Use it.

	* fileio.c: Don't assume EMACS_INT fits in off_t.
	(emacs_lseek): New static function.
	(Finsert_file_contents, Fwrite_region): Use it.
	Use SEEK_SET, SEEK_CUR, SEEK_END as appropriate.

	* fns.c (Fload_average): Don't assume 100 * load average fits in int.

	* fns.c: Don't overflow int when computing a list length.
	* fns.c (QUIT_COUNT_HEURISTIC): New constant.
	(Flength, Fsafe_length): Use EMACS_INT, not int, to avoid unwanted
	truncation on 64-bit hosts.  Check for QUIT every
	QUIT_COUNT_HEURISTIC entries rather than every other entry; that's
	faster and is responsive enough.
	(Flength): Report an error instead of overflowing an integer.
	(Fsafe_length): Return a float if the value is not representable
	as a fixnum.  This shouldn't happen except in contrived situations.
	(Fnthcdr, Fsort): Don't assume list length fits in int.
	(Fcopy_sequence): Don't assume vector length fits in int.

	* alloc.c: Check that resized vectors' lengths fit in fixnums.
	(header_size, word_size): New constants.
	(allocate_vectorlike): Don't check size overflow here.
	(allocate_vector): Check it here instead, since this is the only
	caller of allocate_vectorlike that could cause overflow.
	Check that the new vector's length is representable as a fixnum.

	* fns.c (next_almost_prime): Don't return a multiple of 3 or 5.
	The previous code was bogus.  For example, next_almost_prime (32)
	returned 39, which is undesirable as it is a multiple of 3; and
	next_almost_prime (24) returned 25, which is a multiple of 5 so
	why was the code bothering to check for multiples of 7?

	* bytecode.c (exec_byte_code): Use ptrdiff_t, not int, for vector length.

	* eval.c, doprnt.c (SIZE_MAX): Remove; inttypes.h defines this now.

	Variadic C functions now count arguments with ptrdiff_t.
	This partly undoes my 2011-03-30 change, which replaced int with size_t.
	Back then I didn't know that the Emacs coding style prefers signed int.
	Also, in the meantime I found a few more instances where arguments
	were being counted with int, which may truncate counts on 64-bit
	machines, or EMACS_INT, which may be unnecessarily wide.
	* lisp.h (struct Lisp_Subr.function.aMANY)
	(DEFUN_ARGS_MANY, internal_condition_case_n, safe_call):
	Arg counts are now ptrdiff_t, not size_t.
	All variadic functions and their callers changed accordingly.
	(struct gcpro.nvars): Now size_t, not size_t.  All uses changed.
	* bytecode.c (exec_byte_code): Check maxdepth for overflow,
	to avoid potential buffer overrun.  Don't assume arg counts fit in 'int'.
	* callint.c (Fcall_interactively): Check arg count for overflow,
	to avoid potential buffer overrun.  Use signed char, not 'int',
	for 'varies' array, so that we needn't bother to check its size
	calculation for overflow.
	* editfns.c (Fformat): Use ptrdiff_t, not EMACS_INT, to count args.
	* eval.c (apply_lambda):
	* fns.c (Fmapconcat): Use XFASTINT, not XINT, to get args length.
	(struct textprop_rec.argnum): Now ptrdiff_t, not int.  All uses changed.
	(mapconcat): Use ptrdiff_t, not int and EMACS_INT, to count args.

	* callint.c (Fcall_interactively): Don't use index var as event count.

	* vm-limit.c (check_memory_limits): Fix incorrect extern function decls.
	* mem-limits.h (SIZE): Remove; no longer used.

	* xterm.c (x_alloc_nearest_color_1): Prefer int to long when int works.

	Remove unnecessary casts.
	* xterm.c (x_term_init):
	* xfns.c (x_set_border_pixel):
	* widget.c (create_frame_gcs): Remove casts to unsigned long etc.
	These aren't needed now that we assume ANSI C.

	* sound.c (Fplay_sound_internal): Remove cast to unsigned long.
	It's more likely to cause problems (due to unsigned overflow)
	than to cure them.

	* dired.c (Ffile_attributes): Don't use 32-bit hack on 64-bit hosts.

	* unexelf.c (unexec): Don't assume BSS addr fits in unsigned.

	* xterm.c (handle_one_xevent): Omit unnecessary casts to unsigned.

	* keyboard.c (modify_event_symbol): Don't limit alist len to UINT_MAX.

	* lisp.h (CHAR_TABLE_SET): Omit now-redundant test.

	* lread.c (Fload): Don't compare a possibly-garbage time_t value.

	GLYPH_CODE_FACE returns EMACS_INT, not int.
	* dispextern.h (merge_faces):
	* xfaces.c (merge_faces):
	* xdisp.c (get_next_display_element, next_element_from_display_vector):
	Don't assume EMACS_INT fits in int.

	* character.h (CHAR_VALID_P): Remove unused parameter.
	* fontset.c, lisp.h, xdisp.c: All uses changed.

	* editfns.c (Ftranslate_region_internal): Omit redundant test.

	* fns.c (concat): Minor tuning based on overflow analysis.
	This doesn't fix any bugs.  Use int to hold character, instead
	of constantly refetching from Emacs object.  Use XFASTINT, not
	XINT, for value known to be a character.  Don't bother comparing
	a single byte to 0400, as it's always less.

	* floatfns.c (Fexpt):
	* fileio.c (make_temp_name): Omit unnecessary cast to unsigned.

	* editfns.c (Ftranslate_region_internal): Use int, not EMACS_INT
	for characters.

	* doc.c (get_doc_string): Omit (unsigned)c that mishandled negatives.

	* data.c (Faset): If ARRAY is a string, check that NEWELT is a char.
	Without this fix, on a 64-bit host (aset S 0 4294967386) would
	incorrectly succeed when S was a string, because 4294967386 was
	truncated before it was used.

	* chartab.c (Fchar_table_range): Use CHARACTERP to check range.
	Otherwise, an out-of-range integer could cause undefined behavior
	on a 64-bit host.

	* composite.c: Use int, not EMACS_INT, for characters.
	(fill_gstring_body, composition_compute_stop_pos): Use int, not
	EMACS_INT, for values that are known to be in character range.
	This doesn't fix any bugs but is the usual style inside Emacs and
	may generate better code on 32-bit machines.

	Make sure a 64-bit char is never passed to ENCODE_CHAR.
	This is for reasons similar to the recent CHAR_STRING fix.
	* charset.c (Fencode_char): Check that character arg is actually
	a character.  Pass an int to ENCODE_CHAR.
	* charset.h (ENCODE_CHAR): Verify that the character argument is no
	wider than 'int', as a compile-time check to prevent future regressions
	in this area.

	* character.c (char_string): Remove unnecessary casts.

	Make sure a 64-bit char is never passed to CHAR_STRING.
	Otherwise, CHAR_STRING would do the wrong thing on a 64-bit platform,
	by silently ignoring the top 32 bits, allowing some values
	that were far too large to be valid characters.
	* character.h: Include <verify.h>.
	(CHAR_STRING, CHAR_STRING_ADVANCE): Verify that the character
	arguments are no wider than unsigned, as a compile-time check
	to prevent future regressions in this area.
	* data.c (Faset):
	* editfns.c (Fchar_to_string, general_insert_function, Finsert_char)
	(Fsubst_char_in_region):
	* fns.c (concat):
	* xdisp.c (decode_mode_spec_coding):
	Adjust to CHAR_STRING's new requirement.
	* editfns.c (Finsert_char, Fsubst_char_in_region):
	* fns.c (concat): Check that character args are actually
	characters.  Without this test, these functions did the wrong
	thing with wildly out-of-range values on 64-bit hosts.

	Remove incorrect casts to 'unsigned' that lose info on 64-bit hosts.
	These casts should not be needed on 32-bit hosts, either.
	* keyboard.c (read_char):
	* lread.c (Fload): Remove casts to unsigned.

	* lisp.h (UNSIGNED_CMP): New macro.
	This fixes comparison bugs on 64-bit hosts.
	(ASCII_CHAR_P): Use it.
	* casefiddle.c (casify_object):
	* character.h (ASCII_BYTE_P, CHAR_VALID_P)
	(SINGLE_BYTE_CHAR_P, CHAR_STRING):
	* composite.h (COMPOSITION_ENCODE_RULE_VALID):
	* dispextern.h (FACE_FROM_ID):
	* keyboard.c (read_char): Use UNSIGNED_CMP.

	* xmenu.c (dialog_selection_callback) [!USE_GTK]: Cast to intptr_t,
	not to EMACS_INT, to avoid GCC warning.

	* xfns.c (x_set_scroll_bar_default_width): Remove unused 'int' locals.

	* buffer.h (PTR_BYTE_POS, BUF_PTR_BYTE_POS): Remove harmful cast.
	The cast incorrectly truncated 64-bit byte offsets to 32 bits, and
	isn't needed on 32-bit machines.

	* buffer.c (Fgenerate_new_buffer_name):
	Use EMACS_INT for count, not int.
	(advance_to_char_boundary): Return EMACS_INT, not int.

	* data.c (Qcompiled_function): Now static.

	* window.c (window_body_lines): Now static.

	* image.c (gif_load): Rename local to avoid shadowing.

	* lisp.h (SAFE_ALLOCA_LISP): Check for integer overflow.
	(struct Lisp_Save_Value): Use ptrdiff_t, not int, for 'integer' member.
	* alloc.c (make_save_value): Integer argument is now of type
	ptrdiff_t, not int.
	(mark_object): Use ptrdiff_t, not int.
	* lisp.h (pD): New macro.
	* print.c (print_object): Use it.

	* alloc.c: Use EMACS_INT, not int, to count objects.
	(total_conses, total_markers, total_symbols, total_vector_size)
	(total_free_conses, total_free_markers, total_free_symbols)
	(total_free_floats, total_floats, total_free_intervals)
	(total_intervals, total_strings, total_free_strings):
	Now EMACS_INT, not int.  All uses changed.
	(Fgarbage_collect): Compute overall total using a double, so that
	integer overflow is less likely to be a problem.  Check for overflow
	when converting back to an integer.
	(n_interval_blocks, n_string_blocks, n_float_blocks, n_cons_blocks)
	(n_vectors, n_symbol_blocks, n_marker_blocks): Remove.
	These were 'int' variables that could overflow on 64-bit hosts;
	they were never used, so remove them instead of repairing them.
	(nzombies, ngcs, max_live, max_zombies): Now EMACS_INT, not 'int'.
	(inhibit_garbage_collection): Set gc_cons_threshold to max value.
	Previously, this ceilinged at INT_MAX, but that doesn't work on
	64-bit machines.
	(allocate_pseudovector): Don't use EMACS_INT when int would do.

	* alloc.c (Fmake_bool_vector): Don't assume vector size fits in int.
	(allocate_vectorlike): Check for ptrdiff_t overflow.
	(mark_vectorlike, mark_char_table, mark_object): Avoid EMACS_UINT
	when a (possibly-narrower) signed value would do just as well.
	We prefer using signed arithmetic, to avoid comparison confusion.

	* alloc.c: Catch some string size overflows that we were missing.
	(XMALLOC_OVERRUN_CHECK_SIZE) [!XMALLOC_OVERRUN_CHECK]: Define to 0,
	for convenience in STRING_BYTES_MAX.
	(STRING_BYTES_MAX): New macro, superseding the old one in lisp.h.
	The definition here is exact; the one in lisp.h was approximate.
	(allocate_string_data): Check for string overflow.  This catches
	some instances we weren't catching before.  Also, it catches
	size_t overflow on (unusual) hosts where SIZE_MAX <= min
	(PTRDIFF_MAX, MOST_POSITIVE_FIXNUM), e.g., when size_t is 32 bits
	and ptrdiff_t and EMACS_INT are both 64 bits.

	* character.c, coding.c, doprnt.c, editfns.c, eval.c:
	All uses of STRING_BYTES_MAX replaced by STRING_BYTES_BOUND.
	* lisp.h (STRING_BYTES_BOUND): Renamed from STRING_BYTES_MAX.

	* character.c (string_escape_byte8): Fix nbytes/nchars typo.

	* alloc.c (Fmake_string): Check for out-of-range init.

2011-06-15  Stefan Monnier  <monnier@iro.umontreal.ca>

	* eval.c (Fdefvaralias): Also mark the target as variable-special-p.

2011-06-14  Jan Djärv  <jan.h.d@swipnet.se>

	* xfns.c (x_set_scroll_bar_default_width): Remove argument to
	xg_get_default_scrollbar_width.

	* gtkutil.c: Include emacsgtkfixed.h if HAVE_GTK3.
	(int_gtk_range_get_value): Move to the scroll bar part of the file.
	(style_changed_cb): Call update_theme_scrollbar_width and call
	x_set_scroll_bar_default_width and xg_frame_set_char_size for
	all frames (Bug#8505).
	(xg_create_frame_widgets): Call emacs_fixed_new if HAVE_GTK3 (Bug#8505).
	Call gtk_window_set_resizable if HAVE_GTK3.
	(x_wm_set_size_hint): Call emacs_fixed_set_min_size with min width
	and height if HAVE_GTK3 (Bug#8505).
	(scroll_bar_width_for_theme): New variable.
	(update_theme_scrollbar_width): New function.
	(xg_get_default_scrollbar_width): Move code to
	update_theme_scrollbar_width, just return scroll_bar_width_for_theme.
	(xg_initialize): Call update_theme_scrollbar_width.

	* gtkutil.h (xg_get_default_scrollbar_width): Remove argument.

	* emacsgtkfixed.c, emacsgtkfixed.h: New files.

2011-06-12  Martin Rudalics  <rudalics@gmx.at>

	* frame.c (make_frame): Call other_buffer_safely instead of
	other_buffer.

	* window.c (temp_output_buffer_show): Call display_buffer with
	second argument Vtemp_buffer_show_specifiers and reset latter
	immediately after the call.
	(Vtemp_buffer_show_specifiers): New variable.
	(auto_window_vscroll_p, next_screen_context_lines)
	(Vscroll_preserve_screen_position): Remove leading asterisks from
	doc-strings.

2011-06-12  Paul Eggert  <eggert@cs.ucla.edu>

	Fix minor problems found by GCC 4.6.0 static checking.
	* buffer.c (Qclone_number): Remove for now, as it's unused.
	(record_buffer, Funrecord_buffer): Rename local to avoid shadowing.
	(record_buffer): Remove unused local.
	* frame.c (other_visible_frames, frame_buffer_list): Now static.
	(set_frame_buffer_list): Remove; unused.
	* frame.h (other_visible_frames): Remove decl.
	* keyboard.h (menu_items_inuse): Declare only if USE_GTK || USE_MOTIF.
	* lisp.h (frame_buffer_list, set_frame_buffer_list): Remove decls.
	(add_gpm_wait_descriptor, delete_gpm_wait_descriptor): Declare only
	if HAVE_GPM.
	* menu.c (menu_items_inuse): Now static unless USE_GTK || USE_MOTIF.
	* process.c (add_gpm_wait_descriptor, delete_gpm_wait_descriptor):
	Define only if HAVE_GPM.
	* widget.c (EmacsFrameResize, emacsFrameClassRec): Now static.
	(update_hints_inhibit): Remove; never set.  All uses removed.
	* widgetprv.h (emacsFrameClassRec): Remove decl.
	* window.c (delete_deletable_window): Now returns void, since it
	wasn't returning anything.
	(compare_window_configurations): Remove unused locals.
	* xfns.c (x_set_scroll_bar_default_width): Remove unused locals.
	* xmenu.c (x_menu_set_in_use): Define only if USE_GTK || USE_MOTIF.
	(dialog_selection_callback) [!USE_GTK]: Prefer intptr_t for integers
	the same widths as pointers.  This follows up on the 2011-05-06 patch.
	* xterm.c (x_alloc_lighter_color_for_widget): Define only if USE_LUCID.
	* xterm.h: Likewise.
	(x_menu_set_in_use): Declare only if USE_GTK || USE_MOTIF.

2011-06-12  Juanma Barranquero  <lekktu@gmail.com>

	* makefile.w32-in: Update dependencies.
	(LISP_H): Add lib/intprops.h.

2011-06-11  Chong Yidong  <cyd@stupidchicken.com>

	* image.c (gif_load): Add animation frame delay to the metadata.
	(syms_of_image): Use DEFSYM.  New symbol `delay'.

2011-06-11  Martin Rudalics  <rudalics@gmx.at>

	* window.c (delete_deletable_window): Re-add.
	(Fset_window_configuration): Rewrite to handle dead buffers and
	consequently deletable windows.
	(window_tree, Fwindow_tree): Remove.  Supply functionality in
	window.el.
	(compare_window_configurations): Simplify code.

2011-06-11  Andreas Schwab  <schwab@linux-m68k.org>

	* image.c (imagemagick_load_image): Fix type mismatch.
	(Fimagemagick_types): Likewise.

	* window.h (replace_buffer_in_windows): Declare.

2011-06-11  Martin Rudalics  <rudalics@gmx.at>

	* buffer.c: New Lisp objects Qbuffer_list_update_hook and
	Qclone_number.  Remove external declaration of Qdelete_window.
	(Fbuffer_list): Rewrite doc-string.  Minor restructuring of
	code.
	(Fget_buffer_create, Fmake_indirect_buffer, Frename_buffer): Run
	Qbuffer_list_update_hook if allowed.
	(Fother_buffer): Rewrite doc-string.  Major rewrite for new
	buffer list implementation.
	(other_buffer_safely): New function.
	(Fkill_buffer): Replace call to replace_buffer_in_all_windows by
	calls to replace_buffer_in_windows and
	replace_buffer_in_windows_safely.  Run Qbuffer_list_update_hook
	if allowed.
	(record_buffer): Inhibit quitting and rewrite using quittable
	functions.  Run Qbuffer_list_update_hook if allowed.
	(Frecord_buffer, Funrecord_buffer): New functions.
	(switch_to_buffer_1, Fswitch_to_buffer): Remove.  Move
	switch-to-buffer to window.el.
	(bury-buffer): Move to window.el.
	(Vbuffer_list_update_hook): New variable.

	* lisp.h (other_buffer_safely): Add prototype in buffer.c
	section.

	* window.h (resize_frame_windows): Move up in code.
	(Fwindow_frame): Remove EXFUN.
	(replace_buffer_in_all_windows): Remove prototype.
	(replace_buffer_in_windows_safely): Add prototype.

	* window.c: Declare Qdelete_window static again.  Move down
	declaration of select_count.
	(Fnext_window, Fprevious_window): Rewrite doc-strings.
	(Fother_window): Move to window.el.
	(window_loop): Remove DELETE_BUFFER_WINDOWS and UNSHOW_BUFFER
	cases.  Add REPLACE_BUFFER_IN_WINDOWS_SAFELY case.
	(Fdelete_windows_on, Freplace_buffer_in_windows): Move to
	window.el.
	(replace_buffer_in_windows): Implement by calling
	Qreplace_buffer_in_windows.
	(replace_buffer_in_all_windows): Remove with some functionality
	moved into replace_buffer_in_windows_safely.
	(replace_buffer_in_windows_safely): New function.
	(select_window_norecord, select_frame_norecord): Move in front
	of run_window_configuration_change_hook.  Remove now obsolete
	declarations.
	(Fset_window_buffer): Rewrite doc-string.  Call
	Qrecord_window_buffer.
	(keys_of_window): Move binding for other-window to window.el.

2011-06-11  Chong Yidong  <cyd@stupidchicken.com>

	* dispextern.h (struct image): Replace data member, whose int_val
	and ptr_val fields were not used by anything, with a single
	lisp_val object.

	* image.c (Fimage_metadata, make_image, mark_image, tiff_load)
	(gif_clear_image, gif_load, imagemagick_load_image)
	(gs_clear_image, gs_load): Callers changed.

2011-06-10  Paul Eggert  <eggert@cs.ucla.edu>

	* buffer.h: Include <time.h>, for time_t.
	Needed to build on FreeBSD 8.2.  Problem reported by Herbert J. Skuhra.

	Fix minor problems found by static checking.

	* image.c (PixelGetMagickColor): Declare if ImageMagick headers don't.

	Make identifiers static if they are not used in other modules.
	* data.c (Qcompiled_function, Qframe, Qvector):
	* image.c (QimageMagick, Qsvg):
	* minibuf.c (Qmetadata):
	* window.c (resize_window_check, resize_root_window): Now static.
	* window.h (resize_window_check, resize_root_window): Remove decls.

	* window.c (window_deletion_count, delete_deletable_window):
	Remove; unused.
	(window_body_lines): Now static.
	(Fdelete_other_windows_internal): Mark vars as initialized.
	Make sure 'resize_failed' is initialized.
	(run_window_configuration_change_hook): Rename local to avoid shadowing.
	(resize_window_apply): Remove unused local.
	* window.h (delete_deletable_window): Remove decl.

	* image.c (gif_load, svg_load_image): Rename locals to avoid shadowing.
	(imagemagick_load_image): Fix pointer signedness problem by changing
	last arg from unsigned char * to char *.  All uses changed.
	Also, fix a local for similar reasons.
	Remove unused locals.  Remove locals to avoid shadowing.
	(fn_rsvg_handle_free): Remove; unused.
	(svg_load, svg_load_image): Fix pointer signedness problem.
	(imagemagick_load_image): Don't use garbage pointer image_wand.

	* ftfont.c (ftfont_get_metrics, ftfont_drive_otf): Remove unused locals.

2011-06-10  Chong Yidong  <cyd@stupidchicken.com>

	* image.c (gif_load): Fix omitted cast error introduced by
	2011-06-06 change.

2011-06-10  Martin Rudalics  <rudalics@gmx.at>

	* window.h (resize_proportionally, orig_total_lines)
	(orig_top_line): Remove from window structure.
	(set_window_height, set_window_width, change_window_heights)
	(Fdelete_window): Remove prototypes.
	(resize_frame_windows): Remove duplicate declaration.

2011-06-10  Eli Zaretskii  <eliz@gnu.org>

	* window.h (resize_frame_windows, resize_window_check)
	(delete_deletable_window, resize_root_window)
	(resize_frame_windows): Declare prototypes.

	* window.c (resize_window_apply): Make definition be "static" to
	match the prototype.

2011-06-10  Martin Rudalics  <rudalics@gmx.at>

	* window.c: Remove declarations of Qwindow_size_fixed,
	window_min_size_1, window_min_size_2, window_min_size,
	size_window, window_fixed_size_p, enlarge_window, delete_window.
	Remove static from declaration of Qdelete_window, it's
	temporarily needed by Fbury_buffer.
	(replace_window): Don't assign orig_top_line and
	orig_total_lines.
	(Fdelete_window, delete_window): Remove.  Window deletion is
	handled by window.el.
	(window_loop): Remove DELETE_OTHER_WINDOWS case.  Replace
	Fdelete_window calls with calls to Qdelete_window.
	(Fdelete_other_windows): Remove.  Deleting other windows is
	handled by window.el.
	(window_fixed_size_p): Remove.  Fixed-sizeness of windows is
	handled in window.el.
	(window_min_size_2, window_min_size_1, window_min_size): Remove.
	Window minimum sizes are handled in window.el.
	(shrink_windows, size_window, set_window_height)
	(set_window_width, change_window_heights, window_height)
	(window_width, CURBEG, CURSIZE, enlarge_window)
	(adjust_window_trailing_edge, Fadjust_window_trailing_edge)
	(Fenlarge_window, Fshrink_window): Remove.  Window resizing is
	handled in window.el.
	(make_dummy_parent): Rename to make_parent_window and give it a
	second argument horflag.
	(make_window): Don't set resize_proportionally any more.
	(Fsplit_window): Remove.  Windows are split in window.el.
	(save_restore_action, save_restore_orig_size)
	(shrink_window_lowest_first, save_restore_orig_size): Remove.
	Resize mini windows in window.el.
	(grow_mini_window, shrink_mini_window): Implement by calling
	Qresize_root_window_vertically, resize_window_check and
	resize_window_apply.
	(saved_window, Fset_window_configuration, save_window_save): Do
	not handle orig_top_line, orig_total_lines, and
	resize_proportionally.
	(window_min_height, window_min_width): Move to window.el.
	(keys_of_window): Move bindings for delete-other-windows,
	split-window, delete-window and enlarge-window to window.el.

	* buffer.c: Temporarily extern Qdelete_window.
	(Fbury_buffer): Temporarily call Qdelete_window instead of
	Fdelete_window (Fbury_buffer will move to window.el soon).

	* frame.c (set_menu_bar_lines_1): Remove code handling
	orig_top_line and orig_total_lines.

	* dispnew.c (adjust_frame_glyphs_initially): Don't use
	set_window_height but set heights directly.
	(change_frame_size_1): Use resize_frame_windows.

	* xdisp.c (init_xdisp): Don't use set_window_height but set
	heights directly.

	* xfns.c (x_set_menu_bar_lines, x_set_tool_bar_lines): Use
	resize_frame_windows instead of change_window_heights and run
	run_window_configuration_change_hook.

	* w32fns.c (x_set_tool_bar_lines): Use resize_frame_windows
	instead of change_window_heights and run
	run_window_configuration_change_hook.

2011-06-09  Martin Rudalics  <rudalics@gmx.at>

	* window.c (replace_window): Rename second argument REPLACEMENT to
	NEW.  New third argument SETFLAG.  Rewrite.
	(delete_window, make_dummy_parent): Call replace_window with
	third argument 1.
	(window_list_1): Move down in code.
	(run_window_configuration_change_hook): Move set_buffer part
	before select_frame_norecord part in order to unwind correctly.
	Rename count1 to count.
	(recombine_windows, delete_deletable_window, resize_root_window)
	(Fdelete_other_windows_internal)
	(Frun_window_configuration_change_hook, make_parent_window)
	(resize_window_check, resize_window_apply, Fresize_window_apply)
	(resize_frame_windows, Fsplit_window_internal)
	(Fdelete_window_internal, Fresize_mini_window_internal): New
	functions.
	(syms_of_window): New variables Vwindow_splits and Vwindow_nest.

2011-06-08  Martin Rudalics  <rudalics@gmx.at>

	* window.h (window): Add some new members to window structure -
	normal_lines, normal_cols, new_total, new_normal, clone_number,
	splits, nest, prev_buffers, next_buffers.
	(WINDOW_TOTAL_SIZE): Move here from window.c.
	(MIN_SAFE_WINDOW_WIDTH, MIN_SAFE_WINDOW_HEIGHT): Define here.

	* window.c (Fwindow_height, Fwindow_width, Fwindow_full_width_p):
	Remove.
	(make_dummy_parent): Set new members of windows structure.
	(make_window): Move down in code.  Handle new members of window
	structure.
	(Fwindow_clone_number, Fwindow_splits, Fset_window_splits)
	(Fwindow_nest, Fset_window_nest, Fwindow_new_total)
	(Fwindow_normal_size, Fwindow_new_normal, Fwindow_prev_buffers)
	(Fset_window_prev_buffers, Fwindow_next_buffers)
	(Fset_window_next_buffers, Fset_window_clone_number): New
	functions.
	(Fwindow_hscroll, Fwindow_at, Fwindow_point, Fwindow_start)
	(Fwindow_end, Fwindow_line_height, Fset_window_dedicated_p):
	Doc-string fixes.
	(Fwindow_parameters, Fwindow_parameter, Fset_window_parameter):
	Argument WINDOW can be now internal window too.
	(Fwindow_use_time): Move up in code.
	(Fget_buffer_window): Rename argument FRAME to ALL-FRAMES.
	Rewrite doc-string.
	(Fset_window_configuration, saved_window)
	(Fcurrent_window_configuration, save_window_save): Handle new
	members of window structure.
	(WINDOW_TOTAL_SIZE, MIN_SAFE_WINDOW_WIDTH)
	(MIN_SAFE_WINDOW_HEIGHT): Move to window.h.
	(syms_of_window): New Lisp objects Qrecord_window_buffer,
	Qwindow_deletable_p, Qdelete_window, Qreplace_buffer_in_windows,
	Qget_mru_window, Qresize_root_window,
	Qresize_root_window_vertically, Qsafe, Qabove, Qbelow,
	Qauto_buffer_name; staticpro them.

2011-06-07  Martin Rudalics  <rudalics@gmx.at>

	* window.c (Fwindow_total_size, Fwindow_left_column)
	(Fwindow_top_line, window_body_lines, Fwindow_body_size)
	(Fwindow_list_1): New functions.
	(window_box_text_cols): Replace with window_body_cols.
	(Fwindow_width, Fscroll_left, Fscroll_right): Use
	window_body_cols instead of window_box_text_cols.
	(delete_window, Fset_window_configuration): Call
	delete_all_subwindows with window as argument.
	(delete_all_subwindows): Take a window as argument and not a
	structure.  Rewrite.
	(window_loop): Remove handling of GET_LRU_WINDOW and
	GET_LARGEST_WINDOW.
	(Fget_lru_window, Fget_largest_window): Move to window.el.

	* window.h: Extern window_body_cols instead of
	window_box_text_cols.  delete_all_subwindows now takes a
	Lisp_Object as argument.

	* indent.c (compute_motion, Fcompute_motion): Use
	window_body_cols instead of window_box_text_cols.

	* frame.c (delete_frame): Call delete_all_subwindows with root
	window as argument.

2011-06-07  Daniel Colascione  <dan.colascione@gmail.com>

	* fns.c (Fputhash): Document return value.

2011-06-06  Chong Yidong  <cyd@stupidchicken.com>

	* image.c (gif_load): Implement gif89a spec "no disposal" method.

2011-06-06  Paul Eggert  <eggert@cs.ucla.edu>

	Cons<->int and similar integer overflow fixes (Bug#8794).

	Check for overflow when converting integer to cons and back.
	* charset.c (Fdefine_charset_internal, Fdecode_char):
	Use cons_to_unsigned to catch overflow.
	(Fencode_char): Use INTEGER_TO_CONS.
	* composite.h (LGLYPH_CODE): Use cons_to_unsigned.
	(LGLYPH_SET_CODE): Use INTEGER_TO_CONS.
	* data.c (long_to_cons, cons_to_long): Remove.
	(cons_to_unsigned, cons_to_signed): New functions.
	These signal an error for invalid or out-of-range values.
	* dired.c (Ffile_attributes): Use INTEGER_TO_CONS.
	* fileio.c (Fset_visited_file_modtime): Use CONS_TO_INTEGER.
	* font.c (Ffont_variation_glyphs):
	* fontset.c (Finternal_char_font): Use INTEGER_TO_CONS.
	* lisp.h: Include <intprops.h>.
	(INTEGER_TO_CONS, CONS_TO_INTEGER): New macros.
	(cons_to_signed, cons_to_unsigned): New decls.
	(long_to_cons, cons_to_long): Remove decls.
	* undo.c (record_first_change): Use INTEGER_TO_CONS.
	(Fprimitive_undo): Use CONS_TO_INTEGER.
	* xfns.c (Fx_window_property): Likewise.
	* xselect.c: Include <limits.h>.
	(x_own_selection, selection_data_to_lisp_data):
	Use INTEGER_TO_CONS.
	(x_handle_selection_request, x_handle_selection_clear)
	(x_get_foreign_selection, Fx_disown_selection_internal)
	(Fx_get_atom_name, x_send_client_event): Use CONS_TO_INTEGER.
	(lisp_data_to_selection_data): Use cons_to_unsigned.
	(x_fill_property_data): Use cons_to_signed.
	Report values out of range.

	Check for buffer and string overflow more precisely.
	* buffer.h (BUF_BYTES_MAX): New macro.
	* lisp.h (STRING_BYTES_MAX): New macro.
	* alloc.c (Fmake_string):
	* character.c (string_escape_byte8):
	* coding.c (coding_alloc_by_realloc):
	* doprnt.c (doprnt):
	* editfns.c (Fformat):
	* eval.c (verror):
	Use STRING_BYTES_MAX, not MOST_POSITIVE_FIXNUM,
	since they may not be the same number.
	* editfns.c (Finsert_char):
	* fileio.c (Finsert_file_contents):
	Likewise for BUF_BYTES_MAX.

	* image.c: Use ptrdiff_t, not int, for sizes.
	(slurp_file): Switch from int to ptrdiff_t.
	All uses changed.
	(slurp_file): Check that file size fits in both size_t (for
	malloc) and ptrdiff_t (for sanity and safety).

	* fileio.c (Fverify_visited_file_modtime): Avoid time overflow
	if b->modtime has its maximal value.

	* dired.c (Ffile_attributes): Don't assume EMACS_INT has >32 bits.

	Don't assume time_t can fit into int.
	* buffer.h (struct buffer.modtime): Now time_t, not int.
	* fileio.c (Fvisited_file_modtime): No need for time_t cast now.
	* undo.c (Fprimitive_undo): Use time_t, not int, for time_t value.

	Minor fixes for signed vs unsigned integers.
	* character.h (MAYBE_UNIFY_CHAR):
	* charset.c (maybe_unify_char):
	* keyboard.c (read_char, reorder_modifiers):
	XINT -> XFASTINT, since the integer must be nonnegative.
	* ftfont.c (ftfont_spec_pattern):
	* keymap.c (access_keymap, silly_event_symbol_error):
	XUINT -> XFASTINT, since the integer must be nonnegative.
	(Fsingle_key_description, preferred_sequence_p): XUINT -> XINT,
	since it makes no difference and we prefer signed.
	* keyboard.c (record_char): Use XUINT when all the neighbors do.
	(access_keymap): NATNUMP -> INTEGERP, since the integer must be
	nonnegative.

2011-06-06  Stefan Monnier  <monnier@iro.umontreal.ca>

	* window.h (Fwindow_frame): Declare.

2011-06-06  Paul Eggert  <eggert@cs.ucla.edu>

	* alloc.c: Simplify handling of large-request failures (Bug#8800).
	(SPARE_MEMORY): Always define.
	(LARGE_REQUEST): Remove.
	(memory_full): Use SPARE_MEMORY rather than LARGE_REQUEST.

2011-06-06  Martin Rudalics  <rudalics@gmx.at>

	* lisp.h: Move EXFUNS for Fframe_root_window,
	Fframe_first_window and Fset_frame_selected_window to window.h.

	* window.h: Move EXFUNS for Fframe_root_window,
	Fframe_first_window and Fset_frame_selected_window here from
	lisp.h.

	* frame.c (Fwindow_frame, Fframe_first_window)
	(Fframe_root_window, Fframe_selected_window)
	(Fset_frame_selected_window): Move to window.c.
	(Factive_minibuffer_window): Move to minibuf.c.
	(Fother_visible_frames_p): New function.

	* minibuf.c (Factive_minibuffer_window): Move here from frame.c.

	* window.c (decode_window, decode_any_window): Move up in code.
	(Fwindowp, Fwindow_live_p): Rewrite doc-strings.
	(inhibit_frame_unsplittable): Remove unused variable.
	(Fwindow_buffer): Move up and rewrite doc-string.
	(Fwindow_parent, Fwindow_vchild, Fwindow_hchild, Fwindow_next)
	(Fwindow_prev): New functions.
	(Fwindow_frame): Move here from frame.c.  Accept any window as
	argument.
	(Fframe_root_window, Fframe_first_window)
	(Fframe_selected_window): Move here from frame.c.  Accept frame
	or arbitrary window as argument.  Update doc-strings.
	(Fminibuffer_window): Move up in code.
	(Fwindow_minibuffer_p): Move up in code and simplify.
	(Fset_frame_selected_window): Move here from frame.c.
	Marginal rewrite.
	(Fselected_window, select_window, Fselect_window): Move up in
	code.  Minor doc-string fixes.

2011-06-06  Paul Eggert  <eggert@cs.ucla.edu>

	* alloc.c (memory_full) [SYSTEM_MALLOC]: Port to MacOS (Bug#8800).
	Do not assume that spare memory exists; that assumption is valid
	only if SYSTEM_MALLOC.
	(LARGE_REQUEST): New macro, so that the issue of large requests
	is separated from the issue of spare memory.

2011-06-05  Andreas Schwab  <schwab@linux-m68k.org>

	* editfns.c (Fformat): Correctly handle zero flag with hexadecimal
	format.  (Bug#8806)

	* gtkutil.c (xg_get_default_scrollbar_width): Avoid warning.

	* xfns.c (x_set_scroll_bar_default_width): Move declarations
	before statements.

2011-06-05  Jan Djärv  <jan.h.d@swipnet.se>

	* gtkutil.c (xg_get_default_scrollbar_width): New function.

	* gtkutil.h: Declare xg_get_default_scrollbar_width.

	* xfns.c (x_set_scroll_bar_default_width): If USE_GTK, get
	min width by calling x_set_scroll_bar_default_width (Bug#8505).

2011-06-05  Juanma Barranquero  <lekktu@gmail.com>

	* xdisp.c (single_display_spec_intangible_p): Remove declaration.

2011-06-04  Chong Yidong  <cyd@stupidchicken.com>

	* xselect.c (x_clipboard_manager_save): Remove redundant arg.
	(x_clipboard_manager_save): Add return value.
	(x_clipboard_manager_error_1, x_clipboard_manager_error_2):
	New error handlers.
	(x_clipboard_manager_save_frame, x_clipboard_manager_save_all):
	Obey Vx_select_enable_clipboard_manager.  Catch errors in
	x_clipboard_manager_save (Bug#8779).
	(Vx_select_enable_clipboard_manager): New variable.
	(x_get_foreign_selection): Reduce scope of x_catch_errors (Bug#8790).

2011-06-04  Dan Nicolaescu  <dann@ics.uci.edu>

	* emacs.c (main): Warn when starting a GTK emacs in daemon mode.

2011-06-04  YAMAMOTO Mitsuharu  <mituharu@math.s.chiba-u.ac.jp>

	* fringe.c (update_window_fringes): Don't update overlay arrow bitmap
	in the current matrix if keep_current_p is non-zero.

2011-06-04  Eli Zaretskii  <eliz@gnu.org>

	* bidi.c (bidi_level_of_next_char): Fix last change.

2011-06-03  Eli Zaretskii  <eliz@gnu.org>

	Support bidi reordering of text covered by display properties.

	* bidi.c (bidi_copy_it): Use offsetof instead of emulating it.
	(bidi_fetch_char, bidi_fetch_char_advance): New functions.
	(bidi_cache_search, bidi_cache_iterator_state)
	(bidi_paragraph_init, bidi_resolve_explicit, bidi_resolve_weak)
	(bidi_level_of_next_char, bidi_move_to_visually_next):
	Support character positions inside a run of characters covered by a
	display string.
	(bidi_paragraph_init, bidi_resolve_explicit_1)
	(bidi_level_of_next_char): Call bidi_fetch_char and
	bidi_fetch_char_advance instead of FETCH_CHAR and
	FETCH_CHAR_ADVANCE.
	(bidi_init_it): Initialize new members.
	(LRE_CHAR, RLE_CHAR, PDF_CHAR, LRO_CHAR, RLO_CHAR): Remove macro
	definitions.
	(bidi_explicit_dir_char): Lookup character type in bidi_type_table,
	instead of using explicit *_CHAR codes.
	(bidi_resolve_explicit, bidi_resolve_weak):
	Use FETCH_MULTIBYTE_CHAR instead of FETCH_CHAR, as reordering of
	bidirectional text is supported only in multibyte buffers.
	(bidi_init_it): Accept additional argument FRAME_WINDOW_P and use
	it to initialize the frame_window_p member of struct bidi_it.
	(bidi_cache_iterator_state, bidi_resolve_explicit_1)
	(bidi_resolve_explicit, bidi_resolve_weak)
	(bidi_level_of_next_char, bidi_move_to_visually_next): Abort if
	bidi_it->nchars is non-positive.
	(bidi_level_of_next_char): Don't try to lookup the cache for the
	next/previous character if nothing is cached there yet, or if we
	were just reseat()'ed to a new position.

	* xdisp.c (set_cursor_from_row): Set start and stop points
	according to the row's direction when priming the loop that looks
	for the glyph on which to display cursor.
	(single_display_spec_intangible_p): Function deleted.
	(display_prop_intangible_p): Reimplement to call
	handle_display_spec instead of single_display_spec_intangible_p.
	Accept 3 additional arguments needed by handle_display_spec.
	This fixes incorrect cursor motion across display property with complex
	values: lists, `(when COND...)' forms, etc.
	(single_display_spec_string_p): Support property values that are
	lists with the argument STRING its top-level element.
	(display_prop_string_p): Fix the condition for processing a
	property that is a list to be consistent with handle_display_spec.
	(handle_display_spec): New function, refactored from the
	last portion of handle_display_prop.
	(compute_display_string_pos): Accept additional argument
	FRAME_WINDOW_P.  Call handle_display_spec to determine whether the
	value of a `display' property is a "replacing spec".
	(handle_single_display_spec): Accept 2 additional arguments BUFPOS
	and FRAME_WINDOW_P.  If IT is NULL, don't set up the iterator from
	the display property, but just return a value indicating whether
	the display property will replace the characters it covers.
	(Fcurrent_bidi_paragraph_direction): Initialize the nchars and
	frame_window_p members of struct bidi_it.
	(compute_display_string_pos, compute_display_string_end):
	New functions.
	(push_it): Accept second argument POSITION, where pop_it should
	jump to continue iteration.
	(reseat_1): Initialize bidi_it.disp_pos.

	* keyboard.c (adjust_point_for_property): Adjust the call to
	display_prop_intangible_p to its new signature.

	* dispextern.h (struct bidi_it): New member frame_window_p.
	(bidi_init_it): Update prototypes.
	(display_prop_intangible_p): Update prototype.
	(compute_display_string_pos, compute_display_string_end):
	Declare prototypes.
	(struct bidi_it): New members nchars and disp_pos.  ch_len is now
	EMACS_INT.

2011-06-02  Paul Eggert  <eggert@cs.ucla.edu>

	Malloc failure behavior now depends on size of allocation.
	* alloc.c (buffer_memory_full, memory_full): New arg NBYTES.
	* lisp.h: Change signatures accordingly.
	* alloc.c, buffer.c, editfns.c, menu.c, minibuf.c, xterm.c:
	All callers changed.  (Bug#8762)

	* gnutls.c: Use Emacs's memory allocators.
	Without this change, the gnutls library would invoke malloc etc.
	directly, which causes problems on non-SYNC_INPUT hosts, and which
	runs afoul of improving memory_full behavior.  (Bug#8761)
	(fn_gnutls_global_set_mem_functions): New macro or function pointer.
	(emacs_gnutls_global_init): Use it to specify xmalloc, xrealloc,
	xfree instead of the default malloc, realloc, free.
	(Fgnutls_boot): No need to check for memory allocation failure,
	since xmalloc does that for us.

	Remove arbitrary limit of 2**31 entries in hash tables.  (Bug#8771)
	* category.c (hash_get_category_set):
	* ccl.c (ccl_driver):
	* charset.c (Fdefine_charset_internal):
	* charset.h (struct charset.hash_index):
	* composite.c (get_composition_id, gstring_lookup_cache)
	(composition_gstring_put_cache):
	* composite.h (struct composition.hash_index):
	* dispextern.h (struct image.hash):
	* fns.c (next_almost_prime, larger_vector, cmpfn_eql)
	(cmpfn_equal, cmpfn_user_defined, hashfn_eq, hashfn_eql)
	(hashfn_equal, hashfn_user_defined, make_hash_table)
	(maybe_resize_hash_table, hash_lookup, hash_put)
	(hash_remove_from_table, hash_clear, sweep_weak_table, SXHASH_COMBINE)
	(sxhash_string, sxhash_list, sxhash_vector, sxhash_bool_vector)
	(Fsxhash, Fgethash, Fputhash, Fmaphash):
	* image.c (make_image, search_image_cache, lookup_image)
	(xpm_put_color_table_h):
	* lisp.h (struct Lisp_Hash_Table):
	* minibuf.c (Ftry_completion, Fall_completions, Ftest_completion):
	* print.c (print):  Use 'EMACS_UINT' and 'EMACS_INT'
	for hashes and hash indexes, instead of 'unsigned' and 'int'.
	* alloc.c (allocate_vectorlike):
	Check for overflow in vector size calculations.
	* ccl.c (ccl_driver):
	Check for overflow when converting EMACS_INT to int.
	* fns.c, image.c: Remove unnecessary static decls that would otherwise
	need to be updated by these changes.
	* fns.c (make_hash_table, maybe_resize_hash_table):
	Check for integer overflow with large hash tables.
	(make_hash_table, maybe_resize_hash_table, Fmake_hash_table):
	Prefer the faster XFLOAT_DATA to XFLOATINT where either will do.
	(SXHASH_REDUCE): New macro.
	(sxhash_string, sxhash_list, sxhash_vector, sxhash_bool_vector):
	Use it instead of discarding useful hash info with large hash values.
	(sxhash_float): New function.
	(sxhash): Use it.  No more need for "& INTMASK" due to above changes.
	* lisp.h (FIXNUM_BITS): New macro, useful for SXHASH_REDUCE etc.
	(MOST_NEGATIVE_FIXNUM, MOST_POSITIVE_FIXNUM, INTMASK):
	Rewrite to use FIXNUM_BITS, as this simplifies things.
	(next_almost_prime, larger_vector, sxhash, hash_lookup, hash_put):
	Adjust signatures to match updated version of code.
	(consing_since_gc): Now EMACS_INT, since a single hash table can
	use more than INT_MAX bytes.

2011-06-01  Dan Nicolaescu  <dann@ics.uci.edu>

	Make it possible to build with GCC-4.6+ -O2 -flto.

	* emacs.c (__malloc_initialize_hook): Mark as EXTERNALLY_VISIBLE.

2011-06-01  Stefan Monnier  <monnier@iro.umontreal.ca>

	* minibuf.c (get_minibuffer, read_minibuf_unwind):
	Call minibuffer-inactive-mode.

2011-05-31  Juanma Barranquero  <lekktu@gmail.com>

	* makefile.w32-in ($(BLD)/data.$(O), $(BLD)/editfns.$(O)):
	Update dependencies.

2011-05-31  Dan Nicolaescu  <dann@ics.uci.edu>

	* data.c (init_data): Remove code for UTS, this system is not
	supported anymore.

2011-05-31  Dan Nicolaescu  <dann@ics.uci.edu>

	Don't force ./temacs to start in terminal mode.

	* frame.c (make_initial_frame): Initialize faces in all cases, not
	only when CANNOT_DUMP is defined.
	* dispnew.c (init_display): Remove CANNOT_DUMP condition.

2011-05-31  Dan Nicolaescu  <dann@ics.uci.edu>

	* dispnew.c (add_window_display_history): Use const for the string
	pointer.  Remove declaration, not needed.

2011-05-31  Paul Eggert  <eggert@cs.ucla.edu>

	Use 'inline', not 'INLINE'.
	<http://lists.gnu.org/archive/html/emacs-devel/2011-05/msg00914.html>
	* alloc.c, fontset.c (INLINE): Remove.
	* alloc.c, bidi.c, charset.c, coding.c, dispnew.c, fns.c, image.c:
	* intervals.c, keyboard.c, process.c, syntax.c, textprop.c, w32term.c:
	* xdisp.c, xfaces.c, xterm.c: Replace all uses of INLINE with inline.
	* gmalloc.c (register_heapinfo): Use inline unconditionally.
	* lisp.h (LISP_MAKE_RVALUE): Use inline, not __inline__.

2011-05-31  Dan Nicolaescu  <dann@ics.uci.edu>

	Make it possible to run ./temacs.

	* callproc.c (set_initial_environment): Remove CANNOT_DUMP code,
	syms_of_callproc does the same thing.  Remove test for
	"initialized", do it in the caller.
	* emacs.c (main): Avoid calling set_initial_environment when dumping.

2011-05-31  Stefan Monnier  <monnier@iro.umontreal.ca>

	* minibuf.c (Finternal_complete_buffer): Return `category' metadata.
	(read_minibuf): Use get_minibuffer.
	(syms_of_minibuf): Use DEFSYM.
	(Qmetadata): New var.
	* data.c (Qbuffer): Don't make it static.
	(syms_of_data): Use DEFSYM.

2011-05-31  Paul Eggert  <eggert@cs.ucla.edu>

	* ccl.c (CCL_CODE_RANGE): Allow negative numbers.  (Bug#8751)
	(CCL_CODE_MIN): New macro.

2011-05-30  Paul Eggert  <eggert@cs.ucla.edu>

	* alloc.c (lisp_align_malloc): Omit unnecessary val==NULL tests.

	* eval.c (Qdebug): Now static.
	* lisp.h (Qdebug): Remove decl.  This reverts a part of the
	2011-04-26T11:26:05Z!dan.colascione@gmail.com that inadvertently undid part of
	2011-04-14T06:48:41Z!eggert@cs.ucla.edu.

2011-05-29  Chong Yidong  <cyd@stupidchicken.com>

	* image.c: Various fixes to ImageMagick code comments.
	(Fimagemagick_types): Doc fix.

2011-05-29  Paul Eggert  <eggert@cs.ucla.edu>

	Minor fixes prompted by GCC 4.6.0 warnings.

	* xselect.c (converted_selections, conversion_fail_tag): Now static.

	* emacs.c [HAVE_X_WINDOWS]: Include "xterm.h".
	(x_clipboard_manager_save_all): Move extern decl to ...
	* xterm.h: ... here, so that it can be checked for consistency.

2011-05-29  Chong Yidong  <cyd@stupidchicken.com>

	* xselect.c (x_clipboard_manager_save_frame)
	(x_clipboard_manager_save_all): New functions.
	(Fx_clipboard_manager_save): Lisp function deleted.

	* emacs.c (Fkill_emacs): Call x_clipboard_manager_save_all.
	* frame.c (delete_frame): Call x_clipboard_manager_save_frame.

	* xterm.h: Update prototype.

2011-05-28  William Xu  <william.xwl@gmail.com>

	* nsterm.m (ns_term_shutdown): Synchronize user defaults before
	exiting (Bug#8239).

2011-05-28  Jim Meyering  <meyering@redhat.com>

	Avoid a sign-extension bug in crypto_hash_function.
	* fns.c (to_uchar): Define.
	(crypto_hash_function): Use it to convert some newly-signed
	variables to unsigned, to avoid sign-extension bugs.  For example,
	without this change, (md5 "truc") would evaluate to
	45723a2aff78ff4fff7fff1114760e62 rather than the expected
	45723a2af3788c4ff17f8d1114760e62.  Reported by Antoine Levitt in
	https://lists.gnu.org/archive/html/emacs-devel/2011-05/msg00883.html.

2011-05-27  Paul Eggert  <eggert@cs.ucla.edu>

	Integer overflow fixes.

	* dbusbind.c: Serial number integer overflow fixes.
	(CHECK_DBUS_SERIAL_GET_SERIAL): New macro.
	(Fdbus_call_method_asynchronously, xd_read_message_1): Use a float
	to hold a serial number that is too large for a fixnum.
	(Fdbus_method_return_internal, Fdbus_method_error_internal):
	Check for serial numbers out of range.  Decode any serial number
	that was so large that it became a float.  (Bug#8722)

	* dbusbind.c: Use XFASTINT rather than XUINT, and check for nonneg.
	(Fdbus_call_method, Fdbus_call_method_asynchronously):
	Use XFASTINT rather than XUINT when numbers are nonnegative.
	(xd_append_arg, Fdbus_method_return_internal):
	(Fdbus_method_error_internal): Likewise.  Also, for unsigned
	arguments, check that Lisp number is nonnegative, rather than
	silently wrapping negative numbers around.  (Bug#8722)
	(xd_read_message_1): Don't assume dbus_uint32_t can fit in int.
	(Bug#8722)

	* data.c (arith_driver, Flsh): Avoid unnecessary casts to EMACS_UINT.

	* ccl.c (ccl_driver): Redo slightly to avoid the need for 'unsigned'.

	ccl: add integer overflow checks
	* ccl.c (CCL_CODE_MAX, GET_CCL_RANGE, GET_CCL_CODE, GET_CCL_INT):
	(IN_INT_RANGE): New macros.
	(ccl_driver): Use them to check for integer overflow when
	decoding a CCL program.  Many of the new checks are whether XINT (x)
	fits in int; it doesn't always, on 64-bit hosts.  The new version
	doesn't catch all possible integer overflows, but it's an
	improvement.  (Bug#8719)

	* alloc.c (make_event_array): Use XINT, not XUINT.
	There's no need for unsigned here.

	* mem-limits.h (EXCEEDS_LISP_PTR) [!USE_LSB_TAG]: EMACS_UINT -> uintptr_t
	This follows up to the 2011-05-06 change that substituted uintptr_t
	for EMACS_INT.  This case wasn't caught back then.

	Rework Fformat to avoid integer overflow issues.
	* editfns.c: Include <float.h> unconditionally, as it's everywhere
	now (part of C89).  Include <verify.h>.
	(MAX_10_EXP, CONVERTED_BYTE_SIZE): Remove; no longer needed.
	(pWIDE, pWIDElen, signed_wide, unsigned_wide): New defns.
	(Fformat): Avoid the prepass trying to compute sizes; it was only
	approximate and thus did not catch overflow reliably.  Instead, walk
	through the format just once, formatting and computing sizes as we go,
	checking for integer overflow at every step, and allocating a larger
	buffer as needed.  Keep track separately whether the format is
	multibyte.  Keep only the most-recently calculated precision, rather
	than them all.  Record whether each argument has been converted to
	string.  Use EMACS_INT, not int, for byte and char and arg counts.
	Support field widths and precisions larger than INT_MAX.  Avoid
	sprintf's undefined behavior with conversion specifications such as %#d
	and %.0c.  Fix bug with strchr succeeding on '\0' when looking for
	flags.  Fix bug with (format "%c" 256.0).  Avoid integer overflow when
	formatting out-of-range floating point numbers with int
	formats.  (Bug#8668)

	* lisp.h (FIXNUM_OVERFLOW_P): Work even if arg is a NaN.

	* data.c: Avoid integer truncation in expressions involving floats.
	* data.c: Include <intprops.h>.
	(arith_driver): When there's an integer overflow in an expression
	involving floating point, convert the integers to floating point
	so that the resulting value does not suffer from catastrophic
	integer truncation.  For example, on a 64-bit host (* 4
	most-negative-fixnum 0.5) should yield about -4.6e+18, not zero.
	Do not rely on undefined behavior after integer overflow.

	merge count_size_as_multibyte, parse_str_to_multibyte
	* character.c, character.h (count_size_as_multibyte):
	Rename from parse_str_to_multibyte; all uses changed.
	Check for integer overflow.
	* insdel.c, lisp.h (count_size_as_multibyte): Remove,
	since it's now a duplicate of the other.  This is more of
	a character than a buffer op, so better that it's in character.c.
	* fns.c, print.c: Adjust to above changes.

2011-05-27  Stefan Monnier  <monnier@iro.umontreal.ca>

	* xselect.c (x_convert_selection): Yet another int/Lisp_Object mixup.

2011-05-27  Paul Eggert  <eggert@cs.ucla.edu>

	* xselect.c: Fix minor problems prompted by GCC 4.6.0 warnings.
	(x_handle_selection_request, frame_for_x_selection): Remove unused vars.
	(x_clipboard_manager_save): Now static.
	(Fx_clipboard_manager_save): Rename local to avoid shadowing.

	* fns.c: Fix minor problems prompted by GCC 4.6.0 warnings.
	(crypto_hash_function): Now static.
	Fix pointer signedness problems.  Avoid unnecessary initializations.

2011-05-27  Chong Yidong  <cyd@stupidchicken.com>

	* termhooks.h (Vselection_alist): Make it terminal-local.

	* terminal.c (create_terminal): Initialize it.

	* xselect.c: Support for clipboard managers.
	(Vselection_alist): Move to termhooks.h as terminal-local var.
	(LOCAL_SELECTION): New macro.
	(x_atom_to_symbol): Handle x_display_info_for_display fail case.
	(symbol_to_x_atom): Remove gratuitous arg.
	(x_handle_selection_request, lisp_data_to_selection_data)
	(x_get_foreign_selection, Fx_register_dnd_atom): Callers changed.
	(x_own_selection, x_get_local_selection, x_convert_selection):
	New arg, specifying work frame.  Use terminal-local Vselection_alist.
	(some_frame_on_display): Delete unused function.
	(Fx_own_selection_internal, Fx_get_selection_internal)
	(Fx_disown_selection_internal, Fx_selection_owner_p)
	(Fx_selection_exists_p): New optional frame arg.
	(frame_for_x_selection, Fx_clipboard_manager_save): New functions.
	(x_handle_selection_clear): Don't treat other terminals with the
	same keyboard specially.  Use the terminal-local Vselection_alist.
	(x_clear_frame_selections): Use Frun_hook_with_args.

	* xterm.c (x_term_init): Intern ATOM and CLIPBOARD_MANAGER atoms.

	* xterm.h: Add support for those atoms.

2011-05-26  Chong Yidong  <cyd@stupidchicken.com>

	* xselect.c: ICCCM-compliant handling of MULTIPLE targets.
	(converted_selections, conversion_fail_tag): New global variables.
	(x_selection_request_lisp_error): Free the above.
	(x_get_local_selection): Remove unnecessary code.
	(x_reply_selection_request): Args changed; handle arbitrary array
	of converted selections stored in converted_selections.
	Separate the XChangeProperty and SelectionNotify steps.
	(x_handle_selection_request): Rewrite to handle MULTIPLE target.
	(x_convert_selection): New function.
	(x_handle_selection_event): Simplify.
	(x_get_foreign_selection): Don't ignore incoming requests while
	waiting for an answer; this will fail when we implement
	SAVE_TARGETS, and seems unnecessary anyway.
	(selection_data_to_lisp_data): Recognize ATOM_PAIR type.
	(Vx_sent_selection_functions): Doc fix.

2011-05-26  Leo Liu  <sdl.web@gmail.com>

	* editfns.c (Ftranspose_regions): Allow empty regions.  (Bug#8699)

2011-05-25  YAMAMOTO Mitsuharu  <mituharu@math.s.chiba-u.ac.jp>

	* dispextern.h (struct glyph_row): New member fringe_bitmap_periodic_p.

	* dispnew.c (shift_glyph_matrix, scrolling_window): Mark scrolled row
	for fringe update if it has periodic bitmap.
	(row_equal_p): Also compare left_fringe_offset,	right_fringe_offset,
	and fringe_bitmap_periodic_p.

	* fringe.c (get_fringe_bitmap_data): New function.
	(draw_fringe_bitmap_1, update_window_fringes): Use it.
	(update_window_fringes): Record periodicity of fringe bitmap in glyph
	row.  Mark glyph row for fringe update if periodicity changed.

	* xdisp.c (try_window_reusing_current_matrix): Don't mark scrolled row
	for fringe update unless it has periodic bitmap.

2011-05-25  Kenichi Handa  <handa@m17n.org>

	* xdisp.c (get_next_display_element): Set correct it->face_id for
	a static composition.

2011-05-24  Leo Liu  <sdl.web@gmail.com>

	* deps.mk (fns.o):
	* makefile.w32-in ($(BLD)/fns.$(O)): Include sha1.h.

	* fns.c (crypto_hash_function, Fsha1): New function.
	(Fmd5): Use crypto_hash_function.
	(syms_of_fns): Add Ssha1.

2011-05-22  Paul Eggert  <eggert@cs.ucla.edu>

	* gnutls.c: Remove unused macros.
	(fn_gnutls_transport_set_lowat, fn_gnutls_transport_set_pull_function):
	(fn_gnutls_transport_set_push_function) [!WINDOWSNT]:
	Remove macros that are defined and never used.
	Caught by gcc -Wunused-macros (GCC 4.6.0, Fedora 14).

2011-05-22  Chong Yidong  <cyd@stupidchicken.com>

	* xselect.c (syms_of_xselect): Remove unused symbol SAVE_TARGETS.
	(Fx_get_selection_internal): Minor cleanup.
	(Fx_own_selection_internal): Rename arguments for consistency with
	select.el.

2011-05-22  Paul Eggert  <eggert@cs.ucla.edu>

	* xselect.c (QSAVE_TARGETS): New static var, to fix build failure.

2011-05-22  Chong Yidong  <cyd@stupidchicken.com>

	* xselect.c (syms_of_xselect): Include character.h; use DEFSYM.

2011-05-21  YAMAMOTO Mitsuharu  <mituharu@math.s.chiba-u.ac.jp>

	* dispnew.c (scrolling_window): Don't exclude the case that the
	last enabled row in the desired matrix touches the bottom boundary.

2011-05-21  Glenn Morris  <rgm@gnu.org>

	* Makefile.in ($(etc)/DOC): Make second command line even shorter.
	(SOME_MACHINE_OBJECTS): Replace FONT_OBJ by its maximal expansion,
	and add some more files.

2011-05-20  Eli Zaretskii  <eliz@gnu.org>

	* callproc.c (Fcall_process) [MSDOS]: Fix arguments to
	report_file_error introduced by the change from 2011-05-07.

2011-05-20  Paul Eggert  <eggert@cs.ucla.edu>

	* systime.h (Time): Define only if emacs is defined.
	This is to allow ../lib-src/profile.c to be compiled on FreeBSD,
	where the include path doesn't have X11/X.h by default.  See
	<http://lists.gnu.org/archive/html/emacs-devel/2011-05/msg00561.html>.

2011-05-20 Kenichi Handa  <handa@m17n.org>

	* composite.c (find_automatic_composition): Fix previous change.

2011-05-20  Glenn Morris  <rgm@gnu.org>

	* lisp.mk: New file, split from Makefile.in.
	* Makefile.in (lisp): Move to separate file, inserted by @lisp_frag@.
	(shortlisp): Remove.
	($(etc)/DOC): Edit lisp.mk rather than using $shortlisp.

2011-05-19  Glenn Morris  <rgm@gnu.org>

	* Makefile.in (MSDOS_SUPPORT_REAL, MSDOS_SUPPORT, NS_SUPPORT)
	(REAL_MOUSE_SUPPORT, GPM_MOUSE_SUPPORT, MOUSE_SUPPORT, TOOLTIP_SUPPORT)
	(BASE_WINDOW_SUPPORT, X_WINDOW_SUPPORT, WINDOW_SUPPORT): Remove.
	(lisp): Set the order to that of loadup.el.
	(shortlisp): Make it a copy of $lisp.
	(SOME_MACHINE_LISP): Remove.
	($(etc)/DOC): Depend just on $lisp, not $SOME_MACHINE_LISP too.
	Use just $shortlisp, not $SOME_MACHINE_LISP too.

2011-05-18  Kenichi Handa  <handa@m17n.org>

	* composite.c (CHAR_COMPOSABLE_P): Add more check for efficiency.
	(BACKWARD_CHAR): Wrap the arg STOP by parenthesis.
	(find_automatic_composition): Mostly rewrite for efficiency.

2011-05-18  Juanma Barranquero  <lekktu@gmail.com>

	* makefile.w32-in: Update dependencies.

2011-05-18  Christoph Scholtes  <cschol2112@googlemail.com>

	* menu.c: Include limits.h (fixes the MS-Windows build broken by
	2011-06-18T18:49:19Z!cyd@stupidchicken.com).

2011-05-18  Paul Eggert  <eggert@cs.ucla.edu>

	Fix some integer overflow issues, such as string length overflow.

	* insdel.c (count_size_as_multibyte): Check for string overflow.

	* character.c (lisp_string_width): Check for string overflow.
	Use EMACS_INT, not int, for string indexes and lengths; in
	particular, 2nd arg is now EMACS_INT, not int.  Do not crash if
	the resulting string length overflows an EMACS_INT; instead,
	report a string overflow if no precision given.  When checking for
	precision exhaustion, use a check that cannot possibly have
	integer overflow.  (Bug#8675)
	* character.h (lisp_string_width): Adjust to new signature.

	* alloc.c (string_overflow): New function.
	(Fmake_string): Use it.  This doesn't change behavior, but saves
	a few bytes and will simplify future changes.
	* character.c (string_escape_byte8): Likewise.
	* lisp.h (string_overflow): New decl.

	Fixups, following up to the user-interface timestamp change.
	* nsterm.m (last_mouse_movement_time, ns_mouse_position): Use Time
	for UI timestamps, instead of unsigned long.
	* msdos.c (mouse_get_pos): Likewise.
	* w32inevt.c (movement_time, w32_console_mouse_position): Likewise.
	* w32gui.h (Time): Define by including "systime.h" rather than by
	declaring it ourselves.  (Bug#8664)

	* dispextern.h (struct image): Don't assume time_t <= unsigned long.
	* image.c (clear_image_cache): Likewise.

	* term.c (term_mouse_position): Don't assume time_t wraparound.

	Be more systematic about user-interface timestamps.
	Before, the code sometimes used 'Time', sometimes 'unsigned long',
	and sometimes 'EMACS_UINT', to represent these timestamps.
	This change causes it to use 'Time' uniformly, as that's what X uses.
	This makes the code easier to follow, and makes it easier to catch
	integer overflow bugs such as Bug#8664.
	* frame.c (Fmouse_position, Fmouse_pixel_position):
	Use Time, not unsigned long, for user-interface timestamps.
	* keyboard.c (last_event_timestamp, kbd_buffer_get_event): Likewise.
	(button_down_time, make_lispy_position, make_lispy_movement): Likewise.
	* keyboard.h (last_event_timestamp): Likewise.
	* menu.c (Fx_popup_menu) [!HAVE_X_WINDOWS]: Likewise.
	* menu.h (xmenu_show): Likewise.
	* term.c (term_mouse_position): Likewise.
	* termhooks.h (struct input_event.timestamp): Likewise.
	(struct terminal.mouse_position_hook): Likewise.
	* xmenu.c (create_and_show_popup_menu, xmenu_show): Likewise.
	* xterm.c (XTmouse_position, x_scroll_bar_report_motion): Likewise.
	* systime.h (Time): New decl.  Pull it in from <X11/X.h> if
	HAVE_X_WINDOWS, otherwise define it as unsigned long, which is
	what it was before.
	* menu.h, termhooks.h: Include "systime.h", for Time.

	* keyboard.c (make_lispy_event): Fix problem in integer overflow.
	Don't assume that the difference between two unsigned long values
	can fit into an integer.  At this point, we know button_down_time
	<= event->timestamp, so the difference must be nonnegative, so
	there's no need to cast the result if double-click-time is
	nonnegative, as it should be; check that it's nonnegative, just in
	case.  This bug is triggered when events are more than 2**31 ms
	apart (about 25 days).  (Bug#8664)

	* xselect.c (last_event_timestamp): Remove duplicate decl.
	(x_own_selection): Remove needless cast to unsigned long.

	* xmenu.c (set_frame_menubar): Use int, not EMACS_UINT, for indexes
	that always fit in int.  Use a sentinel instead of a counter, to
	avoid a temp and to allay GCC's concerns about possible int overflow.
	* frame.h (struct frame): Use int for menu_bar_items_used
	instead of EMACS_INT, since it always fits in int.

	* menu.c (grow_menu_items): Check for int overflow.

	* xmenu.c (set_frame_menubar): Don't mishandle vectors with no nils.

	* xterm.c: Use EMACS_INT for Emacs modifiers, and int for X modifiers.
	Before, the code was not consistent.  These values cannot exceed
	2**31 - 1 so there's no need to make them unsigned.
	(x_x_to_emacs_modifiers): Accept int and return EMACS_INT.
	(x_emacs_to_x_modifiers): Accept EMACS_INT and return int.
	(x_x_to_emacs_modifiers, x_emacs_to_x_modifiers): Reject non-integers
	as modifiers.
	* xterm.h (x_x_to_emacs_modifiers): Adjust to signature change.

	* lisp.h (XINT) [USE_LISP_UNION_TYPE]: Cast to EMACS_INT.
	(XUINT) [USE_LISP_UNION_TYPE]: Cast to EMACS_UINT.
	Otherwise, GCC 4.6.0 warns about printf (pI, XINT (...)),
	presumably because the widths might not match.

	* window.c (size_window): Avoid needless test at loop start.

2011-05-18  Courtney Bane  <emacs-bugs-7626@cbane.org>  (tiny change)

	* term.c (Fresume_tty): Restore hooks before reinitializing (bug#8687).

2011-05-12  Drew Adams  <drew.adams@oracle.com>

	* textprop.c (Fprevious_single_char_property_change): Doc fix (bug#8655).

2011-05-12  YAMAMOTO Mitsuharu  <mituharu@math.s.chiba-u.ac.jp>

	* w32term.c (w32_draw_fringe_bitmap): Rename local vars `left' and
	`width' to `bar_area_x' and `bar_area_width', respectively.
	(x_scroll_run): Take account of fringe background extension.

	* xterm.c (x_draw_fringe_bitmap) [USE_TOOLKIT_SCROLL_BARS]:
	Rename local vars `left' and `width' to `bar_area_x' and
	`bar_area_width', respectively.
	(x_scroll_run) [USE_TOOLKIT_SCROLL_BARS]: Take account of fringe
	background extension.

2011-05-10  Jim Meyering  <meyering@redhat.com>

	* xdisp.c (x_intersect_rectangles): Fix typo "the the -> the".

2011-05-10  Juanma Barranquero  <lekktu@gmail.com>

	* image.c (Finit_image_library): Return t for built-in image types,
	like pbm and xbm.  (Bug#8640)

2011-05-09  Andreas Schwab  <schwab@linux-m68k.org>

	* w32menu.c (set_frame_menubar): Fix submenu allocation.

2011-05-07  Eli Zaretskii  <eliz@gnu.org>

	* w32console.c (Fset_screen_color): Doc fix.
	(Fget_screen_color): New function.
	(syms_of_ntterm): Defsubr it.

	* callproc.c (call_process_cleanup) [MSDOS]: Don't close and
	unlink the temporary file if Fcall_process didn't create it in the
	first place.
	(Fcall_process) [MSDOS]: Don't create tempfile if stdout of the
	child process will be redirected to a file specified with `:file'.
	Don't try to re-open tempfile in that case, and set fd[0] to -1 as
	cue to call_process_cleanup not to close that handle.

2011-05-07  Ben Key  <bkey76@gmail.com>

	* makefile.w32-in: The bootstrap-temacs rule now makes use of
	one of two shell specific rules, either bootstrap-temacs-CMD or
	bootstrap-temacs-SH.  The bootstrap-temacs-SH rule is identical
	to the previous implementation of the bootstrap-temacs rule.
	The bootstrap-temacs-CMD rule is similar to the previous
	implementation of the bootstrap-temacs rule except that it
	makes use of the ESC_CFLAGS variable instead of the CFLAGS
	variable.

	These changes, along with some changes to nt/configure.bat,
	nt/gmake.defs, and nt/nmake.defs, are required to extend my
	earlier fix to add support for --cflags and --ldflags options
	that include quotes so that it works whether make uses cmd or
	sh as the shell.

2011-05-06  Michael Albinus  <michael.albinus@gmx.de>

	* dbusbind.c (QCdbus_type_unix_fd): Declare static.
	(xd_remove_watch): Don't check QCdbus_type_unix_fd for SYMBOLP, it
	is a constant.
	(Fdbus_init_bus, xd_read_queued_messages): Bus can be a symbol or
	a string.  Handle both cases.
	(Fdbus_call_method_asynchronously, Fdbus_register_signal)
	(Fdbus_register_method): Use Qinvalid_function.

2011-05-06  Juanma Barranquero  <lekktu@gmail.com>

	* makefile.w32-in: Update dependencies.
	(LISP_H): Add inttypes.h and stdin.h.
	(PROCESS_H): Add unistd.h.

2011-05-06  Eli Zaretskii  <eliz@gnu.org>

	* lread.c: Include limits.h (fixes the MS-Windows build broken by
	2011-05-06T07:13:19Z!eggert@cs.ucla.edu).

2011-05-06  Paul Eggert  <eggert@cs.ucla.edu>

	* image.c (Finit_image_library) [!HAVE_NTGUI]: Omit unused local.

	* term.c (vfatal): Remove stray call to va_end.
	It's not needed and the C Standard doesn't allow it here anyway.

	Use C99's va_copy to avoid undefined behavior on x86-64 GNU/Linux.
	* eval.c (verror): doprnt a copy of ap, not the original.  (Bug#8545)

	* eval.c (verror): OK to create a string of up to MOST_POSITIVE_FIXNUM
	bytes.

	* term.c: Don't include <stdarg.h>, as <lisp.h> does that.

	* callproc.c (Fcall_process): Use 'volatile' to avoid vfork clobbering.

	* process.c (Fformat_network_address): Fix typo: args2 -> *args2.

	* xmenu.c (set_frame_menubar): Fix typo: int * -> int (3 times).

	* coding.c (detect_coding_charset): Fix typo: * 2 -> *4 (Bug#8601).

	* charset.h (struct charset.code_space): Now has 15 elements, not 16.
	* charset.c (Fdefine_charset_internal): Don't initialize
	charset.code_space[15].  The value was garbage, on hosts with
	32-bit int (Bug#8600).

	* lread.c (read_integer): Be more consistent with string-to-number.
	Use string_to_number to do the actual conversion; this avoids
	rounding errors and fixes some other screwups.  Without this fix,
	for example, #x1fffffffffffffff was misread as -2305843009213693952.
	(digit_to_number): Move earlier, for benefit of read_integer.
	Return -1 if the digit is out of range for the base, -2 if it is
	not a digit in any supported base.  (Bug#8602)

	* doprnt.c (doprnt): Support arbitrary pI values, such as "I64".

	* dispnew.c (scrolling_window): Return 1 if we scrolled,
	to match comment at start of function.  This also removes a
	GCC warning about overflow in a 32+64-bit port.

	* lisp.h (EMACS_INT, EMACS_UINT, BITS_PER_EMACS_INT, pI): Simplify.

	* dbusbind.c: Do not use XPNTR on a value that may be an integer.
	Reported by Stefan Monnier in
	<http://lists.gnu.org/archive/html/emacs-devel/2011-04/msg00919.html>.
	(xd_remove_watch, Fdbus_init_bus, xd_read_queued_messages):
	Use SYMBOLP-guarded XSYMBOL, not XPNTR.

	* lisp.h (EMACS_INTPTR): Remove.  All uses changed to intptr_t.
	(EMACS_UINTPTR): Likewise, with uintptr_t.

	* lisp.h: Prefer 64-bit EMACS_INT if available.
	(EMACS_INT, EMACS_UINT, BITS_PER_EMACS_INT, pI): Define to 64-bit
	on 32-bit hosts that have 64-bit int, so that they can access
	large files.
	However, temporarily disable this change unless the temporary
	symbol WIDE_EMACS_INT is defined.

	* lread.c, process.c: Do not include <inttypes.h>; lisp.h does it now.

	Prefer intptr_t/uintptr_t for integers the same widths as pointers.
	This removes an assumption that EMACS_INT and long are the same
	width as pointers.  The assumption is true for Emacs porting targets
	now, but we want to make other targets possible.
	* lisp.h: Include <inttypes.h>, for INTPTR_MAX, UINTPTR_MAX.
	(EMACS_INTPTR, EMACS_UINTPTR): New macros.
	In the rest of the code, change types of integers that hold casted
	pointers to EMACS_INTPTR and EMACS_UINTPTR, systematically
	replacing EMACS_INT, long, EMACS_UINT, and unsigned long.
	(XTYPE): Don't cast arg to EMACS_UINT; normally is not needed.
	(XSET): Cast type of XTYPE arg to EMACS_INTPTR; it is needed here.
	No need to cast type when ORing.
	(XPNTR): Return a value of type EMACS_INTPTR or EMACS_UINTPTR.
	* alloc.c (lisp_align_malloc): Remove a no-longer-needed cast.
	* doc.c (store_function_docstring): Use EMACS_INTPTR, so as not to
	assume EMACS_INT is the same width as char *.
	* gtkutil.c (xg_gtk_scroll_destroy, xg_tool_bar_button_cb):
	(xg_tool_bar_callback, xg_tool_bar_help_callback, xg_make_tool_item):
	Remove no-longer-needed casts.
	(xg_create_scroll_bar, xg_tool_bar_button_cb, xg_tool_bar_callback):
	(xg_tool_bar_help_callback, xg_make_tool_item):
	Use EMACS_INTPTR to hold an integer
	that will be cast to void *; this can avoid a GCC warning
	if EMACS_INT is not the same width as void *.
	* menu.c (find_and_call_menu_selection): Remove no-longer-needed cast.
	* xdisp.c (display_echo_area_1, resize_mini_window_1):
	(current_message_1, set_message_1):
	Use a local to convert to proper width without a cast.
	* xmenu.c (dialog_selection_callback): Likewise.

	* sysdep.c (get_random): Don't assume EMACS_INT is no wider than long.
	Also, don't assume VALBITS / RAND_BITS is less than 5,
	and don't rely on undefined behavior when shifting a 1 left into
	the sign bit.
	* lisp.h (get_random): Change signature to match.

	* lread.c (hash_string): Use size_t, not int, for hash computation.
	Normally we prefer signed values; but hashing is special, because
	it's better to use unsigned division on hash table sizes so that
	the remainder is nonnegative.  Also, size_t is the natural width
	for hashing into memory.  The previous code used 'int', which doesn't
	retain enough info to hash well into very large tables.
	(oblookup, oblookup_last_bucket_number, Funintern): Likewise.

	* dbusbind.c: Don't possibly lose pointer info when converting.
	(xd_remove_watch, Fdbus_init_bus, xd_read_queued_messages):
	Use XPNTR rather than XHASH, so that the high-order bits of
	the pointer aren't lost when converting through void *.

	* eval.c (Fautoload): Don't double-shift a pointer.

	* fns.c (Frandom): Let EMACS_UINT be wider than unsigned long.

2011-05-06  Juanma Barranquero  <lekktu@gmail.com>

	* gnutls.c (DEF_GNUTLS_FN):
	* image.c (DEF_IMGLIB_FN): Make function pointers static.

2011-05-05  Andreas Schwab  <schwab@linux-m68k.org>

	* lread.c (lisp_file_lexically_bound_p): Stop scanning at end
	marker.  (Bug#8610)

2011-05-05 Eli Zaretskii  <eliz@gnu.org>

	* w32heap.c (allocate_heap) [USE_LISP_UNION_TYPE || USE_LSB_TAG]:
	New version that can reserve upto 2GB of heap space.

2011-05-05  Chong Yidong  <cyd@stupidchicken.com>

	* nsfns.m (Fns_read_file_name): Doc fix (Bug#8534).

2011-05-05  Teodor Zlatanov  <tzz@lifelogs.com>

	* gnutls.c (fn_gnutls_certificate_set_x509_key_file): Add alias to
	`gnutls_certificate_set_x509_key_file'.

2011-05-05  Juanma Barranquero  <lekktu@gmail.com>

	* makefile.w32-in ($(BLD)/image.$(O), $(BLD)/process.$(O)):
	Update dependencies.

2011-05-04  Juanma Barranquero  <lekktu@gmail.com>

	* gnutls.h (emacs_gnutls_write, emacs_gnutls_read):
	* gnutls.c (emacs_gnutls_write, emacs_gnutls_read):
	Remove unused parameter `fildes'.
	* process.c (read_process_output, send_process): Don't pass it.

2011-05-04  Juanma Barranquero  <lekktu@gmail.com>

	Fix previous change: the library cache is defined in w32.c.
	* image.c (CACHE_IMAGE_TYPE) [!HAVE_NTGUI]: Define to noop.
	(Finit_image_library): Wrap Vlibrary_cache on "#ifdef HAVE_NTGUI".

2011-05-04  Juanma Barranquero  <lekktu@gmail.com>

	Implement dynamic loading of GnuTLS on Windows.

	* gnutls.h (GNUTLS_EMACS_ERROR_NOT_LOADED): New macro.
	(emacs_gnutls_write, emacs_gnutls_read): Mark as extern.
	(emacs_gnutls_record_check_pending, emacs_gnutls_transport_set_errno):
	Declare.

	* gnutls.c (Qgnutls_dll): Define.
	(DEF_GNUTLS_FN, LOAD_GNUTLS_FN): New macros.
	(gnutls_*): Declare function pointers.
	(init_gnutls_functions): New function to initialize function pointers.
	(emacs_gnutls_handshake, Fgnutls_error_string, Fgnutls_deinit)
	(emacs_gnutls_global_init, Fgnutls_bye): Use function pointers.
	(emacs_gnutls_record_check_pending, emacs_gnutls_transport_set_errno):
	Wrappers for gnutls_record_check_pending and gnutls_transport_set_errno.
	(emacs_gnutls_write, emacs_gnutls_read)
	(emacs_gnutls_handle_error, Fgnutls_error_fatalp)
	(Fgnutls_available_p): New function.
	(Fgnutls_boot): Call Fgnutls_available_p.  Use function pointers.
	(syms_of_gnutls) <Qgnutls_dll>: Initialize and staticpro it.
	(syms_of_gnutls) <Sgnutls_available_p>: defsubr it.

	* image.c: Include w32.h.
	(Vimage_type_cache): Delete.
	(syms_of_image) <Vimage_type_cache>: Don't initialize and staticpro it.
	(CACHE_IMAGE_TYPE, Finit_image_library): Use Vlibrary_cache instead.
	(w32_delayed_load): Move to w32.c.

	* w32.h (VlibraryCache, QCloaded_from, w32_delayed_load): Declare.

	* w32.c (QCloaded_from, Vlibrary_cache): Define.
	(w32_delayed_load): Move from image.c.  When loading a library, record
	its filename in the :loaded-from property of the library id.
	(globals_of_w32) <QCloaded_from, Vlibrary_cache>:
	Initialize and staticpro them.
	(emacs_gnutls_pull, emacs_gnutls_push): Call emacs_gnutls_* functions.

	* process.c: Include lisp.h before w32.h, not after.
	(wait_reading_process_output): Call emacs_gnutls_record_check_pending
	instead of gnutls_record_check_pending.

	* callproc.c, emacs.c: Include lisp.h before w32.h, not after.

2011-05-04  Teodor Zlatanov  <tzz@lifelogs.com>

	* gnutls.c (Fgnutls_boot): Support :keylist and :crlfiles options
	instead of :keyfiles.  Give GnuTLS the keylist and the CRL lists
	as passed in.

2011-05-03  Jan Djärv  <jan.h.d@swipnet.se>

	* xterm.c (x_set_frame_alpha): Do not set property on anything
	else than FRAME_X_OUTER_WINDOW (Bug#8608).

2011-05-02  Juanma Barranquero  <lekktu@gmail.com>

	* sysdep.c (get_tty_size) [WINDOWSNT]: Implement.  (Bug#8596)

2011-05-02  Juanma Barranquero  <lekktu@gmail.com>

	* gnutls.c (Qgnutls_log_level, Qgnutls_code, Qgnutls_anon)
	(Qgnutls_x509pki, Qgnutls_e_interrupted, Qgnutls_e_again)
	(Qgnutls_e_invalid_session, Qgnutls_e_not_ready_for_handshake)
	(gnutls_global_initialized, Qgnutls_bootprop_priority)
	(Qgnutls_bootprop_trustfiles, Qgnutls_bootprop_keyfiles)
	(Qgnutls_bootprop_callbacks, Qgnutls_bootprop_loglevel)
	(Qgnutls_bootprop_hostname, Qgnutls_bootprop_verify_flags)
	(Qgnutls_bootprop_verify_error, Qgnutls_bootprop_verify_hostname_error)
	(Qgnutls_bootprop_callbacks_verify): Make static.

2011-05-01  Andreas Schwab  <schwab@linux-m68k.org>

	* callproc.c: Indentation fixup.

	* sysdep.c (wait_for_termination_1): Make static.
	(wait_for_termination, interruptible_wait_for_termination):
	Move after wait_for_termination_1.

2011-05-01  Lars Magne Ingebrigtsen  <larsi@gnus.org>

	* sysdep.c (interruptible_wait_for_termination): New function
	which is like wait_for_termination, but allows keyboard
	interruptions.

	* callproc.c (Fcall_process): Add (:file "file") as an option for
	the STDOUT buffer.
	(Fcall_process_region): Ditto.

2011-04-30  Eli Zaretskii  <eliz@gnu.org>

	* dosfns.c (Fint86, Fdos_memget, Fdos_memput): Use `ASIZE (FOO)'
	rather than `XVECTOR (FOO)->size'.

	* process.c: Remove HAVE_INTTYPES_H condition from inclusion of
	inttypes.h, as a gnulib replacement is used if it not available in
	system headers.

2011-04-21  Eli Zaretskii  <eliz@gnu.org>

	Lift the MOST_POSITIVE_FIXNUM/4 limitation on visited files.
	* fileio.c (Finsert_file_contents): Don't limit file size to 1/4
	of MOST_POSITIVE_FIXNUM.  (Bug#8528)

	* coding.c (coding_alloc_by_realloc): Error out if destination
	will grow beyond MOST_POSITIVE_FIXNUM.
	(decode_coding_emacs_mule): Abort if there isn't enough place in
	charbuf for the composition carryover bytes.  Reserve an extra
	space for up to 2 characters produced in a loop.
	(decode_coding_iso_2022): Abort if there isn't enough place in
	charbuf for the composition carryover bytes.

2011-04-21  Eli Zaretskii  <eliz@gnu.org>

	* doprnt.c (doprnt) [!HAVE_LONG_LONG_INT]: Error out instead of
	aborting when %lld or %lll format is passed.
	[!HAVE_UNSIGNED_LONG_LONG_INT]: Error out instead of aborting when
	%llo or %llx format is passed.  (Bug#8545)

	* window.c (window_scroll_line_based): Use a marker instead of
	simple variables to record original value of point.  (Bug#7952)

	* doprnt.c (doprnt): Fix the case where a multibyte sequence
	produced by %s or %c overflows available buffer space.  (Bug#8545)

2011-04-28  Paul Eggert  <eggert@cs.ucla.edu>

	* doprnt.c (doprnt): Omit useless test; int overflow check (Bug#8545).
	(SIZE_MAX): Move defn after all includes, as they might #define it.

2011-04-28  Juanma Barranquero  <lekktu@gmail.com>

	* w32.c (init_environment): Warn about defaulting HOME to C:\.

2011-04-28  Juanma Barranquero  <lekktu@gmail.com>

	* keyboard.c (Qdelayed_warnings_hook): Define.
	(command_loop_1): Run `delayed-warnings-hook'
	if Vdelayed_warnings_list is non-nil.
	(syms_of_keyboard) <delayed-warnings-hook>: DEFSYM it.
	(syms_of_keyboard) <delayed-warnings-list>: DEFVAR_LISP it.

2011-04-28  Eli Zaretskii  <eliz@gnu.org>

	* doprnt.c (doprnt): Don't return value smaller than the buffer
	size if the message was truncated.  (Bug#8545).

2011-04-28  Juanma Barranquero  <lekktu@gmail.com>

	* w32fns.c (Fx_change_window_property, Fx_delete_window_property)
	(Fx_window_property): #if-0 the whole functions, not just the bodies.

2011-04-27  Paul Eggert  <eggert@cs.ucla.edu>

	* doprnt.c (doprnt): Support "ll" length modifier, for long long.

2011-04-27  Juanma Barranquero  <lekktu@gmail.com>

	* makefile.w32-in: Update dependencies.

2011-04-27  Eli Zaretskii  <eliz@gnu.org>

	Improve `doprnt' and its usage.  (Bug#8545)
	* doprnt.c (doprnt): Make sure `format' is never accessed beyond
	`format_end'.  Remove support for %l as a conversion specifier.
	Don't use xrealloc.  Improve diagnostics when the %l size modifier
	is used.  Update the commentary.

	* eval.c (verror): Simplify calculation of size_t.

	* coding.c (Ffind_operation_coding_system): Fix diagnostic error
	messages.

2011-04-27  Yoshiaki Kasahara  <kasahara@nc.kyushu-u.ac.jp>  (tiny change)

	* buffer.c (init_buffer) [USE_MMAP_FOR_BUFFERS]: Adjust to aliasing
	change.

2011-04-27  Paul Eggert  <eggert@cs.ucla.edu>

	* nsmenu.m: Replace all uses of XVECTOR with ASIZE and AREF.
	This makes this file independent of the recent pseudovector change.

2011-04-26  Paul Eggert  <eggert@cs.ucla.edu>

	* keyboard.c (handle_user_signal): Fix pointer signedness problem.

	* gnutls.c (emacs_gnutls_handle_error): Remove unused local.
	(Fgnutls_boot): gnutls_certificate_verify_peers2 wants unsigned *.
	Remove unused local.
	(emacs_gnutls_write): Don't use uninitialized rtnval if nbyte <= 0.

	* lisp.h: Fix a problem with aliasing and vector headers.  (Bug#8546)
	GCC 4.6.0 optimizes based on type-based alias analysis.
	For example, if b is of type struct buffer * and v of type struct
	Lisp_Vector *, then gcc -O2 was incorrectly assuming that &b->size
	!= &v->size, and therefore "v->size = 1; b->size = 2; return
	v->size;" must therefore return 1.  This assumption is incorrect
	for Emacs, since it type-puns struct Lisp_Vector * with many other
	types.  To fix this problem, this patch adds a new type struct
	vectorlike_header that documents the constraints on layout of vectors
	and pseudovectors, and helps optimizing compilers not get fooled
	by Emacs's type punning.  It also adds the macros XSETTYPED_PVECTYPE
	XSETTYPED_PSEUDOVECTOR, TYPED_PSEUDOVECTORP, for similar reasons.
	* lisp.h (XSETTYPED_PVECTYPE): New macro, specifying the name of
	the size member.
	(XSETPVECTYPE): Rewrite in terms of new macro.
	(XSETPVECTYPESIZE): New macro, specifying both type and size.
	This is a bit clearer, and further avoids the possibility of
	undesirable aliasing.
	(XSETTYPED_PSEUDOVECTOR): New macro, specifying the size.
	(XSETPSEUDOVECTOR): Rewrite in terms of XSETTYPED_PSEUDOVECTOR.
	(XSETSUBR): Rewrite in terms of XSETTYPED_PSEUDOVECTOR and XSIZE,
	since Lisp_Subr is a special case (no "next" field).
	(ASIZE): Now uses header.size rather than size.
	All previous uses of XVECTOR (foo)->size replaced to use this macro,
	to avoid the hassle of writing XVECTOR (foo)->header.size.
	(struct vectorlike_header): New type.
	(TYPED_PSEUDOVECTORP): New macro, also specifying the C type of the
	object, to help avoid aliasing.
	(PSEUDOVECTORP): Rewrite in terms of TYPED_PSEUDOVECTORP.
	(SUBRP): Likewise, since Lisp_Subr is a special case.
	* lisp.h (struct Lisp_Vector, struct Lisp_Char_Table):
	(struct Lisp_Sub_Char_Table, struct Lisp_Bool_Vector):
	(struct Lisp_Hash_Table): Combine first two members into a single
	struct vectorlike_header member.  All uses of "size" and "next" members
	changed to be "header.size" and "header.next".
	* buffer.h (struct buffer): Likewise.
	* font.h (struct font_spec, struct font_entity, struct font): Likewise.
	* frame.h (struct frame): Likewise.
	* process.h (struct Lisp_Process): Likewise.
	* termhooks.h (struct terminal): Likewise.
	* window.c (struct save_window_data, struct saved_window): Likewise.
	* window.h (struct window): Likewise.
	* alloc.c (allocate_buffer, Fmake_bool_vector, allocate_pseudovector):
	Use XSETPVECTYPESIZE, not XSETPVECTYPE, to avoid aliasing problems.
	* buffer.c (init_buffer_once): Likewise.
	* lread.c (defsubr): Use XSETTYPED_PVECTYPE, since Lisp_Subr is a
	special case.
	* process.c (Fformat_network_address): Use local var for size,
	for brevity.

	* bytecode.c (exec_byte_code): Don't use XVECTOR before CHECK_VECTOR.

	Make the Lisp reader and string-to-float more consistent (Bug#8525)
	* data.c (atof): Remove decl; no longer used or needed.
	(digit_to_number): Move to lread.c.
	(Fstring_to_number): Use new string_to_number function, to be
	consistent with how the Lisp reader treats infinities and NaNs.
	Do not assume that floating-point numbers represent EMACS_INT
	without losing information; this is not true on most 64-bit hosts.
	Avoid double-rounding errors, by insisting on integers when
	parsing non-base-10 numbers, as the documentation specifies.
	* lisp.h (string_to_number): New decl, replacing ...
	(isfloat_string): Remove.
	* lread.c: Include <inttypes.h>, for uintmax_t and strtoumax.
	(read1): Do not accept +. and -. as integers; this
	appears to have been a coding error.  Similarly, do not accept
	strings like +-1e0 as floating point numbers.  Do not report
	overflow for integer overflows unless the base is not 10 which
	means we have no simple and reliable way to continue.
	Break out the floating-point parsing into a new
	function string_to_number, so that Fstring_to_number parses
	floating point numbers consistently with the Lisp reader.
	(digit_to_number): Move here from data.c.  Make it static inline.
	(E_CHAR, EXP_INT): Remove, replacing with ...
	(E_EXP): New macro, to solve the "1.0e+" problem mentioned below.
	(string_to_number): New function, replacing isfloat_string.
	This function checks for valid syntax and produces the resulting
	Lisp float number too.  Rework it so that string-to-number
	no longer mishandles examples like "1.0e+".  Use strtoumax,
	so that overflow for non-base-10 numbers is reported only when
	there's no portable and simple way to convert to floating point.

	* textprop.c (set_text_properties_1): Rewrite for clarity,
	and to avoid GCC warning about integer overflow.

	* intervals.h (struct interval): Use EMACS_INT for members
	where EMACS_UINT might cause problems.  See
	<http://lists.gnu.org/archive/html/emacs-devel/2011-04/msg00514.html>.
	(CHECK_TOTAL_LENGTH): Remove cast to EMACS_INT; no longer needed.
	* intervals.c (interval_deletion_adjustment): Now returns EMACS_INT.
	All uses changed.
	(offset_intervals): Tell GCC not to worry about length overflow
	when negating a negative length.

	* alloc.c (overrun_check_malloc, overrun_check_realloc): Now static.
	(overrun_check_free): Likewise.

	* alloc.c (SDATA_SIZE) [!GC_CHECK_STRING_BYTES]: Avoid runtime check
	in the common case where SDATA_DATA_OFFSET is a multiple of Emacs
	word size.

	* gnutls.c: Fix problems found by GCC 4.6.0 on Ubuntu 10.10.
	(gnutls_make_error): Rename local to avoid shadowing.
	(gnutls_emacs_global_deinit): ifdef out; not used.
	(Fgnutls_boot): Use const for pointer to readonly storage.
	Comment out unused local.  Fix pointer signedness problems.

	* lread.c (openp): Don't stuff size_t into an 'int'.
	Use <= on length, not < on length + 1, to avoid GCC 4.6.0 warning
	about possible signed overflow.

	* gtkutil.c: Fix problems found by GCC 4.6.0 on Ubuntu 10.10.
	(GDK_KEY_g): Don't define if already defined.
	(xg_prepare_tooltip): Avoid pointer signedness problem.
	(xg_set_toolkit_scroll_bar_thumb): Redo to avoid two casts.

	* process.c (Fnetwork_interface_info): Avoid left-shift undefined
	behavior with 1 << 31.  GCC 4.6.0 warns about this on 32-bit hosts.

	* xfns.c (Fx_window_property): Simplify a bit,
	to make a bit faster and to avoid GCC 4.6.0 warning.
	* xselect.c (x_get_window_property, x_handle_dnd_message): Likewise.

	* fns.c (internal_equal): Don't assume size_t fits in int.

	* alloc.c (compact_small_strings): Tighten assertion a little.

	Replace pEd with more-general pI, and fix some printf arg casts.
	* lisp.h (pI): New macro, generalizing old pEd macro to other
	conversion specifiers.  For example, use "...%"pI"d..." rather
	than "...%"pEd"...".
	(pEd): Remove.  All uses replaced with similar uses of pI.
	* src/m/amdx86-64.h, src/m/ia64.h, src/m/ibms390x.h: Likewise.
	* alloc.c (check_pure_size): Don't overflow by converting size to int.
	* bidi.c (bidi_dump_cached_states): Use pI to avoid cast.
	* data.c (Fnumber_to_string): Use pI instead of if-then-else-abort.
	* dbusbind.c (xd_append_arg): Use pI to avoid cast.
	(Fdbus_method_return_internal, Fdbus_method_error_internal): Likewise.
	* font.c (font_unparse_xlfd): Avoid potential buffer overrun on
	64-bit hosts.
	(font_unparse_xlfd, font_unparse_fcname): Use pI to avoid casts.
	* keyboard.c (record_char, modify_event_symbol): Use pI to avoid casts.
	* print.c (safe_debug_print, print_object): Likewise.
	(print_object): Don't overflow by converting EMACS_INT or EMACS_UINT
	to int.
	Use pI instead of if-then-else-abort.  Use %p to avoid casts,
	avoiding the 0 flag, which is not portable.
	* process.c (Fmake_network_process): Use pI to avoid cast.
	* region-cache.c (pp_cache): Likewise.
	* xdisp.c (decode_mode_spec): Likewise.
	* xrdb.c (x_load_resources) [USE_MOTIF]: Use pI to avoid undefined
	behavior on 64-bit hosts with printf arg.
	* xselect.c (x_queue_event): Use %p to avoid casts, avoiding 0 flag.
	(x_stop_queuing_selection_requests): Likewise.
	(x_get_window_property): Don't truncate byte count to an 'int'
	when tracing.

	* frame.c (frame_name_fnn_p): Get rid of strtol, which isn't right
	here, since it parses constructs like leading '-' and spaces,
	which are not wanted; and it overflows with large numbers.
	Instead, simply match F[0-9]+, which is what is wanted anyway.

	* alloc.c: Remove unportable assumptions about struct layout.
	(SDATA_SELECTOR, SDATA_DATA_OFFSET): New macros.
	(SDATA_OF_STRING, SDATA_SIZE, allocate_string_data):
	(allocate_vectorlike, make_pure_vector): Use the new macros,
	plus offsetof, to remove unportable assumptions about struct layout.
	These assumptions hold on all porting targets that I know of, but
	they are not guaranteed, they're easy to remove, and removing them
	makes further changes easier.

	* alloc.c (BLOCK BYTES): Fix typo by changing "ablock" to "ablocks".
	This doesn't fix a bug but makes the code clearer.
	(string_overrun_cookie): Now const.  Use initializers that
	don't formally overflow signed char, to avoid warnings.
	(allocate_string_data) [GC_CHECK_STRING_OVERRUN]: Fix typo that
	can cause Emacs to crash when string overrun checking is enabled.
	(allocate_buffer): Don't assume sizeof (struct buffer) is a
	multiple of sizeof (EMACS_INT); it need not be, if
	alignof(EMACS_INT) < sizeof (EMACS_INT).
	(check_sblock, check_string_bytes, check_string_free_list): Protoize.

2011-04-26  Juanma Barranquero  <lekktu@gmail.com>

	* keyboard.c (QCrtl): Rename from Qrtl.  All uses changed.

2011-04-26  Teodor Zlatanov  <tzz@lifelogs.com>

	* gnutls.c (emacs_gnutls_handshake): Return an error if we're not
	supposed to be handshaking.  (Bug#8556)
	Reported by Paul Eggert <eggert@cs.ucla.edu>.

2011-04-26  Daniel Colascione  <dan.colascione@gmail.com>

	* lisp.h (Qdebug): List symbol.
	* eval.c (Qdebug): Restore global linkage.
	* keyboard.c (debug-on-event): New variable.
	(handle_user_signal): Break into debugger when debug-on-event
	matches the current signal symbol.

2011-04-25  Dan Nicolaescu  <dann@ics.uci.edu>

	* alloc.c (check_sblock, check_string_bytes)
	(check_string_free_list): Convert to standard C.

2011-04-25  Teodor Zlatanov  <tzz@lifelogs.com>

	* w32.c (emacs_gnutls_push): Fix typo.

2011-04-25  Eli Zaretskii  <eliz@gnu.org>

	* gnutls.c (emacs_gnutls_handshake): Avoid compiler warnings about
	"cast to pointer from integer of different size".

	Improve doprnt and its use in verror.  (Bug#8545)
	* doprnt.c (doprnt): Document the set of format control sequences
	supported by the function.  Use SAFE_ALLOCA instead of always
	using `alloca'.

	* eval.c (verror): Don't limit the buffer size at size_max-1, that
	is one byte too soon.  Don't use xrealloc; instead xfree and
	xmalloc anew.

2011-04-24  Teodor Zlatanov  <tzz@lifelogs.com>

	* gnutls.h: Add GNUTLS_STAGE_CALLBACKS enum to denote we're in the
	callbacks stage.

	* gnutls.c: Renamed global_initialized to
	gnutls_global_initialized.  Added internals for the
	:verify-hostname-error, :verify-error, and :verify-flags
	parameters of `gnutls-boot' and documented those parameters in the
	docstring.  Start callback support.
	(emacs_gnutls_handshake): Add Woe32 support.  Retry handshake
	unless a fatal error occurred.  Call gnutls_alert_send_appropriate
	on error.  Return error code.
	(emacs_gnutls_write): Call emacs_gnutls_handle_error.
	(emacs_gnutls_read): Likewise.
	(Fgnutls_boot): Return handshake error code.
	(emacs_gnutls_handle_error): New function.
	(wsaerror_to_errno): Likewise.

	* w32.h (emacs_gnutls_pull): Add prototype.
	(emacs_gnutls_push): Likewise.

	* w32.c (emacs_gnutls_pull): New function for GnuTLS on Woe32.
	(emacs_gnutls_push): Likewise.

2011-04-24  Claudio Bley  <claudio.bley@gmail.com>  (tiny change)

	* process.c (wait_reading_process_output): Check if GnuTLS
	buffered some data internally if no FDs are set for TLS
	connections.

	* makefile.w32-in (OBJ2): Add gnutls.$(O).
	(LIBS): Link to USER_LIBS.
	($(BLD)/gnutls.$(0)): New target.

2011-04-24  Eli Zaretskii  <eliz@gnu.org>

	* xdisp.c (handle_single_display_spec): Rename the
	display_replaced_before_p argument into display_replaced_p, to
	make it consistent with the commentary.  Fix typos in the
	commentary.

	* textprop.c (syms_of_textprop): Remove dead code.
	(copy_text_properties): Delete obsolete commentary about an
	interface that was deleted long ago.  Fix typos in the description
	of arguments.

	* msdos.c (XMenuActivate, XMenuAddSelection): Adjust argument list
	to changes in oldXMenu/XMenu.h from 2011-04-16.
	<menu_help_message, prev_menu_help_message>: Constify.
	(IT_menu_make_room): menu->help_text is now `const char **';
	adjust.

	* msdos.h (XMenuActivate, XMenuAddSelection): Adjust prototypes
	to changes in oldXMenu/XMenu.h from 2011-04-16.
	(struct XMenu): Declare `help_text' `const char **'.

	* xfaces.c <Qunspecified>: Make extern again.

	* syntax.c: Include sys/types.h before including regex.h, as
	required by Posix.

	* doc.c (get_doc_string): Improve the format passed to `error'.

	* doprnt.c (doprnt): Improve commentary.

	* term.c (init_tty) [MSDOS]: Fix 1st argument to maybe_fatal.

	* Makefile.in (TAGS): Depend on $(M_FILE) and $(S_FILE), and scan
	them with etags.

	* makefile.w32-in (globals.h): Add a dummy recipe, to make any
	changes in globals.h immediately force recompilation.
	(TAGS): Depend on $(CURDIR)/m/intel386.h and
	$(CURDIR)/s/ms-w32.h.
	(TAGS-gmake): Scan $(CURDIR)/m/intel386.h and $(CURDIR)/s/ms-w32.h.

	* character.c (Fchar_direction): Function deleted.
	(syms_of_character): Don't defsubr it.
	<char-direction-table>: Deleted.

2011-04-23  Eli Zaretskii  <eliz@gnu.org>

	Fix doprnt so it could be used again safely in `verror'.  (Bug#8435)
	* doprnt.c: Include limits.h.
	(SIZE_MAX): New macro.
	(doprnt): Return a size_t value.  2nd arg is now size_t.
	Many local variables are now size_t instead of int or unsigned.
	Improve overflow protection.  Support `l' modifier for integer
	conversions.  Support %l conversion.  Don't assume an EMACS_INT
	argument for integer conversions and for %c.

	* lisp.h (doprnt): Restore prototype.

	* makefile.w32-in ($(BLD)/callint.$(O)): Depend on
	$(SRC)/character.h.

	* Makefile.in (base_obj): Add back doprnt.o.

	* deps.mk (doprnt.o): Add back prerequisites.
	(callint.o): Depend on character.h.

	* eval.c (internal_lisp_condition_case): Include the handler
	representation in the error message.
	(verror): Call doprnt instead of vsnprintf.  Fix an off-by-one bug
	when breaking from the loop.

	* xdisp.c (vmessage): Call doprnt instead of vsnprintf.

	* callint.c (Fcall_interactively): When displaying error message
	about invalid control letter, pass the character's codepoint, not
	a pointer to its multibyte form.  Improve display of the character
	in octal and display also its hex code.

	* character.c (char_string): Use %x to display the (unsigned)
	codepoint of an invalid character, to avoid displaying a bogus
	negative value.

	* font.c (check_otf_features): Pass SDATA of SYMBOL_NAME to
	`error', not SYMBOL_NAME itself.

	* coding.c (Fencode_sjis_char, Fencode_big5_char): Use %c for
	character arguments to `error'.

	* charset.c (check_iso_charset_parameter): Fix incorrect argument
	to `error' in error message about FINAL_CHAR argument.  Make sure
	FINAL_CHAR is a character, and use %c when it is passed as
	argument to `error'.

2011-04-23  Eli Zaretskii  <eliz@gnu.org>

	* s/ms-w32.h (localtime): Redirect to sys_localtime.

	* w32.c: Include <time.h>.
	(sys_localtime): New function.

2011-04-23  Chong Yidong  <cyd@stupidchicken.com>

	* xdisp.c (init_xdisp): Initialize echo_area_window (Bug#6451).

	* buffer.c (syms_of_buffer): Doc fix (Bug#6902).

2011-04-23  Samuel Thibault  <sthibault@debian.org>  (tiny change)

	* sysdep.c (wait_for_termination): On GNU Hurd, kill returns -1 on
	zombies (Bug#8467).

2011-04-19  Eli Zaretskii  <eliz@gnu.org>

	* syntax.h (SETUP_SYNTAX_TABLE_FOR_OBJECT): Fix setting of
	gl_state.e_property when gl_state.object is Qt.

	* insdel.c (make_gap_larger): Remove limitation of buffer size
	to <= INT_MAX.

2011-04-18  Chong Yidong  <cyd@stupidchicken.com>

	* xdisp.c (lookup_glyphless_char_display)
	(produce_glyphless_glyph): Handle cons cell entry in
	glyphless-char-display.
	(Vglyphless_char_display): Document it.

	* term.c (produce_glyphless_glyph): Handle cons cell entry in
	glyphless-char-display.

2011-04-17  Chong Yidong  <cyd@stupidchicken.com>

	* xdisp.c (get_next_display_element): Remove unnecessary ifdefs.

	* termhooks.h (FRAME_WINDOW_P): Remove duplicated definitions.

	* dispextern.h (FACE_SUITABLE_FOR_ASCII_CHAR_P): Add missing
	definition for no-X builds.

2011-04-16  Paul Eggert  <eggert@cs.ucla.edu>

	Static checks with GCC 4.6.0 and non-default toolkits.

	* s/sol2-6.h, s/unixware.h (PTY_TTY_NAME_SPRINTF): Protoize decl.

	* process.c (keyboard_bit_set): Define only if SIGIO.
	(send_process_trap): Mark it with NO_RETURN if it doesn't return.
	(send_process): Repair possible setjmp clobbering.

	* s/usg5-4-common.h (SETUP_SLAVE_PTY): Don't pass extra arg to 'fatal'.

	* eval.c: Include <stdio.h>, for vsnprintf on non-GNU/Linux hosts.

	* data.c (arith_error): Mark with NO_RETURN if it doesn't return.

	* alloc.c (bytes_used_when_full, SPARE_MEMORY, BYTES_USED):
	Define only if needed.

	* sysdep.c (_FILE_OFFSET_BITS): Make this hack even uglier
	by pacifying GCC about it.  Maybe it's time to retire it?
	* xfaces.c (USG, __TIMEVAL__): Likewise.

	* dispextern.h (struct redisplay_interface): Rename param
	to avoid shadowing.
	* termhooks.h (struct terminal): Likewise.
	* xterm.c (xembed_send_message): Likewise.

	* insdel.c (make_gap_smaller): Define only if
	USE_MMAP_FOR_BUFFERS || REL_ALLOC || DOUG_LEA_MALLOC.

	* keyboard.c (read_char): Make a var volatile so longjmp won't clobber
	it.

	* emacs.c (MAX_HEAP_BSS_DIFF, my_edata): Move to where they're used,
	so that we aren't warned about unused symbols.

	* xfns.c (Fx_file_dialog): Rename local to avoid shadowing.

	* xdisp.c (x_produce_glyphs): Mark var as initialized (Bug#8512).

	* xfns.c (x_real_positions): Mark locals as initialized.

	* xmenu.c (xmenu_show): Don't use uninitialized vars.

	* xterm.c: Fix problems found by static analysis with other toolkits.
	(toolkit_scroll_bar_interaction): Define and use only if USE_X_TOOLKIT.
	(x_dispatch_event): Declare static if USE_GTK, and
	define if USE_GTK || USE_X_TOOLKIT.
	(SET_SAVED_BUTTON_EVENT): Define only if USE_X_TOOLKIT || USE_GTK.
	* xterm.h (x_dispatch_event): Extern only if USE_X_TOOLKIT.
	* xterm.c, xterm.h (x_mouse_leave): Bring this function back, but only
	if defined HAVE_MENUS && !defined USE_X_TOOLKIT && !defined USE_GTK.

	* xmenu.c (menu_help_callback): Pointer type fixes.
	Use const pointers when pointing at readonly data.  Avoid pointer
	signedness clashes.
	(FALSE): Remove unused macro.
	(update_frame_menubar): Remove unused decl.

	* xfns.c (Fx_hide_tip): Move locals to avoid shadowing.

	* menu.c (push_submenu_start, push_submenu_end): Do not define unless
	USE_X_TOOLKIT || USE_GTK || HAVE_NS || defined HAVE_NTGUI.
	(single_menu_item): Rename local to avoid shadowing.

	* keyboard.c (make_lispy_event): Remove unused local var.

	* frame.c, frame.h (x_get_resource_string): Bring this back, but
	only if HAVE_X_WINDOWS && !USE_X_TOOLKIT.

	* bitmaps: Change bitmaps from unsigned char back to the X11
	compatible char.  Avoid the old compiler warnings about
	out-of-range initializers by using, for example, '\xab' rather
	than 0xab.

	* xgselect.c (xgselect_initialize): Check vs interface
	even if ! (defined (USE_GTK) || defined (HAVE_GCONF)).

	* xmenu.c (xmenu_show): Rename parm to avoid shadowing.

	* xterm.c (x_create_toolkit_scroll_bar): Use const * for pointers
	to read-only memory.

	* fns.c (vector): Remove; this old hack is no longer needed.

	* xsmfns.c (create_client_leader_window): Rename shadowing arg.
	Remove unused var.
	(gdk_x11_set_sm_client_id) [!USE_GTK]: Don't define.

	* xrdb.c (x_load_resources): Omit unused local.

	* xfns.c (free_frame_menubar, atof): Remove duplicate decls.
	(x_window): Rename locals to avoid shadowing.
	(USG): Use the kludged USG macro, to pacify gcc.

	* xterm.c (x_alloc_nearest_color_for_widget): Remove; unused.
	(x_term_init): Remove local to avoid shadowing.

	* xfns.c, xterm.c (_XEditResCheckMessages): Protoize decl.

	* xdisp.c, dispextern.h (set_vertical_scroll_bar): Now extern if
	USE_TOOLKIT_SCROLL_BARS && !USE_GTK, as xterm.c needs it then.

2011-04-16  Eli Zaretskii  <eliz@gnu.org>

	* gnutls.c (Fgnutls_boot): Don't pass Lisp_Object to `error'.

	Fix regex.c, syntax.c and friends for buffers > 2GB.
	* syntax.h (struct gl_state_s): Declare character position members
	EMACS_INT.

	* syntax.c (update_syntax_table): Declare 2nd argument EMACS_INT.

	* textprop.c (verify_interval_modification, interval_of):
	Declare arguments EMACS_INT.

	* intervals.c (adjust_intervals_for_insertion): Declare arguments
	EMACS_INT.

	* intervals.h (CHECK_TOTAL_LENGTH): Cast to EMACS_INT, not `int'.

	* indent.c (Fvertical_motion): Local variable it_start is now
	EMACS_INT.

	* regex.c (re_match, re_match_2, re_match_2_internal)
	(bcmp_translate, regcomp, regexec, print_double_string)
	(group_in_compile_stack, re_search, re_search_2, regex_compile)
	(re_compile_pattern, re_exec): Declare arguments and local
	variables `size_t' and `ssize_t' and return values `regoff_t', as
	appropriate.
	(POP_FAILURE_REG_OR_COUNT) <pfreg>: Declare `long'.
	(CHECK_INFINITE_LOOP) <failure>: Declare `ssize_t'.
	<compile_stack_type>: `size' and `avail' are now `size_t'.

	* regex.h <regoff_t>: Use ssize_t, not int.
	(re_search, re_search_2, re_match, re_match_2): Arguments that
	specify buffer/string position and length are now ssize_t and
	size_t.  Return type is regoff_t.

2011-04-16  Ben Key  <bkey76@gmail.com>

	* nsfont.m: Fixed bugs in ns_get_family and
	ns_descriptor_to_entity that were caused by using free to
	deallocate memory blocks that were allocated by xmalloc (via
	xstrdup).  This caused Emacs to crash when compiled with
	XMALLOC_OVERRUN_CHECK defined (when Emacs was configured with
	--enable-checking=xmallocoverrun).  xfree is now used to
	deallocate these memory blocks.

2011-04-15  Paul Eggert  <eggert@cs.ucla.edu>

	* sysdep.c (emacs_read): Remove unnecessary check vs MAX_RW_COUNT.

	emacs_write: Accept and return EMACS_INT for sizes.
	See http://lists.gnu.org/archive/html/emacs-devel/2011-04/msg00514.html
	et seq.
	* gnutls.c, gnutls.h (emacs_gnutls_read, emacs_gnutls_write):
	Accept and return EMACS_INT.
	(emacs_gnutls_write): Return the number of bytes written on
	partial writes.
	* sysdep.c, lisp.h (emacs_read, emacs_write): Likewise.
	(emacs_read, emacs_write): Remove check for negative size, as the
	Emacs source code has been audited now.
	* sysdep.c (MAX_RW_COUNT): New macro, to work around kernel bugs.
	(emacs_read, emacs_write): Use it.
	* process.c (send_process): Adjust to the new signatures of
	emacs_write and emacs_gnutls_write.  Do not attempt to store
	a byte offset into an 'int'; it might overflow.
	See http://lists.gnu.org/archive/html/emacs-devel/2011-04/msg00483.html

	* sound.c: Don't assume sizes fit in 'int'.
	(struct sound_device.period_size, alsa_period_size):
	Return EMACS_INT, not int.
	(struct sound_device.write, vox_write, alsa_write):
	Accept EMACS_INT, not int.
	(wav_play, au_play): Use EMACS_INT to store sizes and to
	record read return values.

2011-04-15  Ben Key  <bkey76@gmail.com>

	* keyboard.c (Qundefined): Don't declare static since it is used
	in nsfns.m.
	* xfaces.c (Qbold, Qexpanded, Qitalic, Qcondensed): Don't declare
	static since they are used in nsfont.m.

2011-04-15  Stefan Monnier  <monnier@iro.umontreal.ca>

	* process.c (Qprocessp): Don't declare static.
	* lisp.h (Qprocessp): Declare again.

2011-04-15  Juanma Barranquero  <lekktu@gmail.com>

	* font.c (Qopentype): Don't make static (used from w32uniscribe.c).

2011-04-14  Paul Eggert  <eggert@cs.ucla.edu>

	Improve C-level modularity by making more things 'static'.

	Don't publish debugger-only interfaces to other modules.
	* lisp.h (safe_debug_print, debug_output_compilation_hack):
	(verify_bytepos, count_markers): Move decls to the only modules
	that need them.
	* region-cache.h (pp_cache): Likewise.
	* window.h (check_all_windows): Likewise.
	* marker.c, print.c, region-cache.c, window.c: Decls moved here.

	* sysdep.c (croak): Now static, if
	defined TIOCNOTTY || defined USG5 || defined CYGWIN.
	* syssignal.h (croak): Declare only if not static.

	* alloc.c (refill_memory_reserve): Now static if
	!defined REL_ALLOC || defined SYSTEM_MALLOC.
	* lisp.h (refill_memory_reserve): Declare only if not static.

	* xsettings.c, xsettings.h (xsettings_get_system_normal_font):
	Define only if USE_LUCID.

	* xrdb.c (x_customization_string, x_rm_string): Now static.

	* xmenu.c (x_menu_wait_for_event): Export only if USE_MOTIF.
	* xterm.h (x_menu_wait_for_event): Declare only if USE_MOTIF.

	* xdisp.c (draw_row_with_mouse_face): Now static.
	* dispextern.h (draw_row_with_mouse_fave): Remove decl.

	* window.h (check_all_windows): Mark externally visible.

	* window.c (window_deletion_count): Now static.

	* undo.c: Make symbols static if they're not exported.
	(last_undo_buffer, last_boundary_position, pending_boundary):
	Now static.

	* textprop.c (interval_insert_behind_hooks): Now static.
	(interval_insert_in_front_hooks): Likewise.

	* term.c: Make symbols static if they're not exported.
	(tty_turn_off_highlight, get_tty_terminal, max_frame_cols):
	(max_frame_lines, tty_set_terminal_modes):
	(tty_reset_terminal_modes, tty_turn_off_highlight):
	(get_tty_terminal): Now static.
	(term_mouse_moveto): Do not define if HAVE_WINDOW_SYSTEM.
	* termhooks.h (term_mouse_moveto): Do not declare if
	HAVE_WINDOW_SYSTEM.
	* dispextern.h (tty_set_terminal_modes, tty_reset_terminal_modes):
	(tty_turn_off_highlight, get_tty_terminal): Remove decls.

	* sysdep.c: Make symbols static if they're not exported.
	(emacs_get_tty, emacs_set_tty, old_fcntl_flags, old_fcntl_owner):
	Now static.
	(sigprocmask_set, full_mask): Remove; unused.
	(wait_debugging): Mark as visible.
	* syssignal.h (SIGFULLMASK, full_mask): Remove decls.
	* systty.h (emacs_get_tty, emacs_set_tty): Remove decls.

	* syntax.c (syntax_temp): Define only if !__GNUC__.

	* sound.c (current_sound_device, current_sound): Now static.

	* search.c (searchbufs, searchbuf_head): Now static.

	* scroll.c (scroll_cost): Remove; unused.
	* dispextern.h (scroll_cost): Remove decl.

	* region-cache.h (pp_cache): Mark as externally visible.

	* process.c: Make symbols static if they're not exported.
	(process_tick, update_tick, create_process, chan_process):
	(Vprocess_alist, proc_buffered_char, datagram_access):
	(fd_callback_data, send_process_frame, process_sent_to): Now static.
	(deactivate_process): Mark defn as static, as well as decl.
	* lisp.h (create_process): Remove decl.
	* process.h (chan_process, Vprocess_alist): Remove decls.

	* print.c: Make symbols static if they're not exported.
	(print_depth, new_backquote_output, being_printed, print_buffer):
	(print_buffer_size, print_buffer_pos, print_buffer_pos_byte):
	(print_interval, print_number_index, initial_stderr_stream):
	Now static.
	* lisp.h (Fprinc): Remove decl.
	(debug_output_compilation_hack): Mark as externally visible.

	* sysdep.c (croak): Move decl from here to syssignal.h.
	* syssignal.h (croak): Put it here, so the API can be checked when
	'croak' is called from dissociate_if_controlling_tty.

	* minibuf.c: Make symbols static if they're not exported.
	(minibuf_save_list, choose_minibuf_frame): Now static.
	* lisp.h (choose_minibuf_frame): Remove decl.

	* lisp.h (verify_bytepos, count_markers): Mark as externally visible.

	* lread.c: Make symbols static if they're not exported.
	(read_objects, initial_obarray, oblookup_last_bucket_number):
	Now static.
	(make_symbol): Remove; unused.
	* lisp.h (initial_obarray, make_symbol): Remove decls.

	* keyboard.c: Make symbols static if they're not exported.
	(single_kboard, recent_keys_index, total_keys, recent_keys):
	(this_command_key_count_reset, raw_keybuf, raw_keybuf_count):
	(this_single_command_key_start, echoing, last_auto_save):
	(read_key_sequence_cmd, dribble, recursive_edit_unwind):
	(command_loop, echo_now, keyboard_init_hook, help_char_p):
	(quit_throw_to_read_char, command_loop_2, top_level_1, poll_timer):
	(Vlispy_mouse_stem, double_click_count):
	Now static.
	(force_auto_save_soon): Define only if SIGDANGER.
	(ignore_mouse_drag_p): Now static if
	!defined HAVE_WINDOW_SYSTEM || defined USE_GTK || defined HAVE_NS.
	(print_help): Remove; unused.
	(stop_character, last_timer_event): Mark as externally visible.
	* keyboard.h (ignore_mouse_drag_p): Declare only if
	defined HAVE_WINDOW_SYSTEM && !defined USE_GTK && !defined HAVE_NS.
	(echo_now, help_char_p, quit_throw_to_read_char): Remove decls.
	* lisp.h (echoing): Remove decl.
	(force_auto_save_soon): Declare only if SIGDANGER.
	* xdisp.c (redisplay_window): Simplify code, to make it more
	obvious that ignore_mouse_drag_p is not accessed if !defined
	USE_GTK && !defined HAVE_NS.

	* intervals.c: Make symbols static if they're not exported.
	(merge_properties_sticky, merge_interval_right, delete_interval):
	Now static.
	* intervals.h (merge_interval_right, delete_interval): Remove decls.

	* insdel.c: Make symbols static if they're not exported.
	However, leave prepare_to_modify_buffer alone.  It's never
	called from outside this function, but that appears to be a bug.
	(combine_after_change_list, combine_after_change_buffer):
	(adjust_after_replace, signal_before_change): Now static.
	(adjust_after_replace_noundo): Remove; unused.
	* lisp.h (adjust_after_replace, adjust_after_replace_noundo):
	(signal_before_change): Remove decls.

	* indent.c (val_compute_motion, val_vmotion): Now static.

	* image.c: Make symbols static if they're not exported.
	* dispextern.h (x_create_bitmap_from_xpm_data): Do not declare
	if USE_GTK.
	* image.c (x_create_bitmap_from_xpm_data): Do not define if USE_GTK.
	(xpm_color_cache, ct_table, ct_colors_allocated): Now static.

	* fringe.c (standard_bitmaps): Now static.
	(max_used_fringe_bitmap): Now static, unless HAVE_NS.

	* frame.c: Make symbols static if they're not exported.
	(x_report_frame_params, make_terminal_frame): Now static.
	(get_frame_param): Now static, unless HAVE_NS.
	(x_fullscreen_adjust): Define if WINDOWSNT, not if HAVE_WINDOW_SYSTEM.
	(x_get_resource_string): Remove; not used.
	* frame.h (make_terminal_frame, x_report_frame_params):
	(x_get_resource_string); Remove decls.
	(x_fullscreen_adjust): Declare only if WINDOWSNT.
	* lisp.h (get_frame_param): Declare only if HAVE_NS.

	* font.c, fontset.c: Make symbols static if they're not exported.
	* dispextern.h (FACE_SUITABLE_FOR_ASCII_CHAR_P): New macro.
	(FACE_SUITABLE_FOR_CHAR_P): Use it.
	* font.c (font_close_object): Now static.
	* font.h (font_close_object): Remove.
	* fontset.c (FONTSET_OBJLIST): Remove.
	(free_realized_fontset) #if-0 the body, which does nothing.
	(face_suitable_for_char_p): #if-0, as it's never called.
	* fontset.h (face_suitable_for_char_p): Remove decl.
	* xfaces.c (face_at_string_position):
	Use FACE_SUITABLE_FOR_ASCII_CHAR_P, not FACE_SUITABLE_FOR_CHAR_P,
	since 0 is always ASCII.

	* fns.c (weak_hash_tables): Now static.

	* fileio.c: Make symbols static if they're not exported.
	(auto_saving, auto_save_mode_bits, auto_save_error_occurred):
	(Vwrite_region_annotation_buffers): Now static.

	* eval.c: Make symbols static if they're not exported.
	(backtrace_list, lisp_eval_depth, when_entered_debugger): Now static.
	* lisp.h (backtrace_list): Remove decl.

	* emacs.c: Make symbols static if they're not exported.
	(malloc_state_ptr, malloc_using_checking, syms_of_emacs):
	(fatal_error_code, fatal_error_signal_hook, standard_args):
	Now static.
	(fatal_error_signal): Now static, unless FLOAT_CATCH_SIGKILL.
	(DEFINE_DUMMY_FUNCTION): Mark function as externally visible.
	(__CTOR_LIST__, __DTOR_LIST__): Now externally visible.
	* lisp.h (fatal_error_signal_hook): Remove decl.
	(fatal_error_signal): Declare only if FLOAT_CATCH_SIGKILL.

	* editfns.c: Move a (normally-unused) function to its only use.
	* editfns.c, lisp.h (get_operating_system_release): Remove.
	* process.c (init_process) [DARWIN_OS]: Do it inline, as it is not
	worth the hassle of breaking this out.

	* xterm.c: Make symbols static if they're not exported.
	(x_raise_frame, x_lower_frame, x_wm_set_window_state):
	(x_wm_set_icon_pixmap, x_initialize, XTread_socket_fake_io_error):
	(x_destroy_window, x_delete_display):
	Now static.
	(x_dispatch_event): Now static if ! (USE_MOTIF || USE_X_TOOLKIT).
	(x_mouse_leave): Remove; unused.
	* xterm.h (x_display_info_for_name, x_raise_frame, x_lower_frame):
	(x_destroy_window, x_wm_set_window_state, x_wm_set_icon_pixmap):
	(x_delete_display, x_initialize, x_set_border_pixel, x_screen_planes):
	Remove decls.
	(x_mouse_leave): Declare only if WINDOWSNT.
	(x_dispatch_event): Declare only if USE_MOTIF or USE_X_TOOLKIT.
	(xic_create_fontsetname): Declare only if HAVE_X_WINDOWS &&
	USE_X_TOOLKIT.

	* ftxfont.c: Make symbols static if they're not exported.
	(ftxfont_driver): Export only if !defined HAVE_XFT && def8ined
	HAVE_FREETYPE.
	* font.h (ftxfont_driver): Likewise.

	* xfns.c: Make symbols static if they're not exported.
	(x_last_font_name, x_display_info_for_name):
	(x_set_foreground_color, x_set_background_color, x_set_mouse_color):
	(x_set_cursor_color, x_set_border_pixel, x_set_border_color):
	(x_set_cursor_type, x_set_icon_type, x_set_icon_name):
	(x_set_scroll_bar_foreground, x_set_scroll_bar_background):
	(x_explicitly_set_name, x_set_title, xic_defaut_fontset, tip_timer):
	(last_show_tip_args): Now static.
	(xic_defaut_fontset, xic_create_fontsetname): Define only if
	defined HAVE_X_WINDOWS && defined USE_X_TOOLKIT
	(x_screen_planes): Remove; unused.
	* dispextern.h (x_screen_planes): Remove decl.

	* dispnew.c: Make symbols static if they're not exported.
	* dispextern.h (redraw_garbaged_frames, scrolling):
	(increment_row_positions): Remove.
	* dispnew.c (new_glyph_matrix, increment_row_positions, scrolling):
	(delayed_size_change, glyph_matrix_count, glyph_pool_count):
	Now static.
	(redraw_garbaged_frames): Remove; unused.

	* xfaces.c: Make symbols static if they're not exported.
	* dispextern.h (ascii_face_of_lisp_face, free_realized_face):
	Remove decls.
	* xterm.h (defined_color): Remove decls.
	(x_free_dpy_colors): Declare only if USE_X_TOOLKIT.
	* xfaces.c (tty_suppress_bold_inverse_default_colors_p):
	(menu_face_changed_default, defined_color, free_realized_face):
	(x_free_dpy_colors): Define only if USE_X_TOOLKIT.
	(ascii_face_of_lisp_face): Remove; unused.

	* xdisp.c: Make symbols static if they're not exported.
	* dispextern.h (scratch_glyph_row, window_box_edges):
	(glyph_to_pixel_coords, set_cursor_from_row):
	(get_next_display_element, set_iterator_to_next):
	(highlight_trailing_whitespace, frame_to_window_pixel_xy):
	(show_mouse_face): Remove decls
	* frame.h (message_buf_print): Likewise.
	* lisp.h (pop_message, set_message, check_point_in_composition):
	Likewise.
	* xterm.h (set_vertical_scroll_bar): Likewise.
	* xdisp.c (list_of_error, Vmessage_stack, line_number_displayed):
	(message_buf_print, scratch_glyph_row, displayed_buffer):
	(set_iterator_to_next, pop_message, set_message, set_cursor_from_row):
	(get_next_display_element, show_mouse_face, window_box_edges):
	(frame_to_window_pixel_xy, check_point_in_composition):
	(set_vertical_scroll_bar, highlight_trailing_whitespace): Now static.
	(glyph_to_pixel_coords): Remove; unused.

	* dired.c (file_name_completion): Now static.

	* dbusbind.c (xd_in_read_queued_messages): Now static.

	* lisp.h (circular_list_error, FOREACH): Remove; unused.
	* data.c (circular_list_error): Remove.

	* commands.h (last_point_position, last_point_position_buffer):
	(last_point_position_window): Remove decls.
	* keyboard.c: Make these variables static.

	* coding.h (coding, code_convert_region, encode_coding_gap):
	Remove decls.
	* coding.c (Vsjis_coding_system, Vbig5_coding_system):
	(iso_code_class, detect_coding, code_convert_region): Now static.
	(encode_coding_gap): Remove; unused.

	* chartab.c (chartab_chars, chartab_bits): Now static.

	* charset.h (charset_iso_8859_1): Remove decl.
	* charset.c (charset_iso_8859_1, charset_emacs, map_charset_for_dump):
	Now static.

	* ccl.h (check_ccl_update, Vccl_program_table): Remove decls.
	* ccl.c (Vccl_program_table): Now static.
	(check_ccl_update): Remove; unused.

	* category.c (SET_CATEGORY_SET, set_category_set): Move here.
	* category.h: ... from here.
	* category.c (check_category_table, set_category_set): Now static.

	* casetab.c (Vascii_upcase_table, Vascii_eqv_table): Now static.
	* lisp.h: Remove these decls.

	* buffer.c (buffer_count): Remove unused var.

	* bidi.c (bidi_dump_cached_states): Mark as externally visible,
	so that it's not optimized away.
	(bidi_ignore_explicit_marks_for_paragraph_level): Likewise.
	* dispextern.h (bidi_dump_cached_states): Remove, since it's
	exported only to the debugger.

	* atimer.c (alarm_signal_handler, run_all_atimers): Now static.
	* atimer.h (run_all_atimers): Remove; not exported.

	font.c: Make copy_font_spec and merge_font_spec ordinary C functions.
	* font.c (copy_font_spec): Rename from Fcopy_font_spec, since it
	was inaccessible from Lisp.
	(merge_font_spec): Likewise, renaming from Fmerge_font_spec.
	* font.c, font.h, fontset.c, xfaces.c, xfont.c: Change all uses.

	alloc.c: Import and export fewer symbols, and remove unused items.
	* lisp.h (suppress_checking, die): Declare only if ENABLE_CHECKING
	is defined.
	(suppress_checking): Add EXTERNALLY_VISIBLE attribute, so that
	it's not optimized away by whole-program optimization.
	(message_enable_multibyte, free_misc): Remove.
	(catchlist, handlerlist, mark_backtrace):
	Declare only if BYTE_MARK_STACK.
	(mark_byte_stack): Likewise, fixing a ifdef-vs-if typo.
	* alloc.c (pure): Export only if VIRT_ADDR_VARIES is defined.
	(message_enable_multibyte): Remove decl.
	(free_misc, interval_free_list, float_block, float_block_index):
	(n_float_blocks, float_free_list, cons_block, cons_block_index):
	(cons_free_list, last_marked_index):
	Now static.
	(suppress_checking, die): Define only if ENABLE_CHECKING is defined.
	* eval.c (catchlist, handlerlist): Export only if BYTE_MARK_STACK.
	(mark_backtrace): Define only if BYTE_MARK_STACK.
	* xdisp.c (message_enable_multibyte): Now static.

	Declare Lisp_Object Q* variables to be 'static' if not exported.
	This makes it easier for human readers (and static analyzers)
	to see whether these variables are used from other modules.
	* alloc.c, buffer.c, bytecode.c, callint.c, casetab.c, category.c:
	* ccl.c, character.c, charset.c, cmds.c, coding.c, composite.c:
	* data.c, dbusbind.c, dired.c, editfns.c, eval.c, fileio.c, fns.c:
	* font.c, frame.c, fringe.c, ftfont.c, image.c, keyboard.c, keymap.c:
	* lread.c, macros.c, minibuf.c, print.c, process.c, search.c:
	* sound.c, syntax.c, textprop.c, window.c, xdisp.c, xfaces.c, xfns.c:
	* xmenu.c, xselect.c:
	Declare Q* vars static if they are not used in other modules.
	* ccl.h, character.h, charset.h, coding.h, composite.h, font.h:
	* frame.h, intervals.h, keyboard.h, lisp.h, process.h, syntax.h:
	Remove decls of unexported vars.
	* keyboard.h (EVENT_HEAD_UNMODIFIED): Remove now-unused macro.

	* lisp.h (DEFINE_FUNC): Make sname 'static'.

	Make Emacs functions such as Fatom 'static' by default.
	This makes it easier for human readers (and static analyzers)
	to see whether these functions can be called from other modules.
	DEFUN now defines a static function.  To make the function external
	so that it can be used in other C modules, use the new macro DEFUE.
	* lisp.h (Funibyte_char_to_multibyte, Fsyntax_table_p):
	(Finit_image_library):
	(Feval_region, Fbacktrace, Ffetch_bytecode, Fswitch_to_buffer):
	(Ffile_executable_p, Fmake_symbolic_link, Fcommand_execute):
	(Fget_process, Fdocumentation_property, Fbyte_code, Ffile_attributes):
	Remove decls, since these functions are now static.
	(Funintern, Fget_internal_run_time): New decls, since these functions
	were already external.

	* alloc.c, buffer.c, callint.c, callproc.c, casefiddle.c, casetab.c:
	* ccl.c, character.c, chartab.c, cmds.c, coding.c, data.c, dispnew.c:
	* doc.c, editfns.c, emacs.c, eval.c, fileio.c, filelock.c, floatfns.c:
	* fns.c, font.c, fontset.c, frame.c, image.c, indent.c:
	* keyboard.c, keymap.c, lread.c:
	* macros.c, marker.c, menu.c, minibuf.c, print.c, process.c, search.c:
	* syntax.c, term.c, terminal.c, textprop.c, undo.c:
	* window.c, xdisp.c, xfaces.c, xfns.c, xmenu.c, xsettings.c:
	Mark functions with DEFUE instead of DEFUN,
	if they are used in other modules.
	* buffer.c (Fset_buffer_major_mode, Fdelete_overlay): New forward
	decls for now-static functions.
	* buffer.h (Fdelete_overlay): Remove decl.
	* callproc.c (Fgetenv_internal): Mark as internal.
	* composite.c (Fremove_list_of_text_properties): Remove decl.
	(Fcomposition_get_gstring): New forward static decl.
	* composite.h (Fcomposite_get_gstring): Remove decl.
	* dired.c (Ffile_attributes): New forward static decl.
	* doc.c (Fdocumntation_property): New forward static decl.
	* eval.c (Ffetch_bytecode): New forward static decl.
	(Funintern): Remove extern decl; now in .h file where it belongs.
	* fileio.c (Fmake_symbolic_link): New forward static decl.
	* image.c (Finit_image_library): New forward static decl.
	* insdel.c (Fcombine_after_change_execute): Make forward decl static.
	* intervals.h (Fprevious_property_change):
	(Fremove_list_of_text_properties): Remove decls.
	* keyboard.c (Fthis_command_keys): Remove decl.
	(Fcommand_execute): New forward static decl.
	* keymap.c (Flookup_key): New forward static decl.
	(Fcopy_keymap): Now static.
	* keymap.h (Flookup_key): Remove decl.
	* process.c (Fget_process): New forward static decl.
	(Fprocess_datagram_address): Mark as internal.
	* syntax.c (Fsyntax_table_p): New forward static decl.
	(skip_chars): Remove duplicate decl.
	* textprop.c (Fprevious_property_change): New forward static decl.
	* window.c (Fset_window_fringes, Fset_window_scroll_bars):
	Now internal.
	(Fset_window_margins, Fset_window_vscroll): New forward static decls.
	* window.h (Fset_window_vscroll, Fset_window_margins): Remove decls.

	* editfns.c (Fformat): Remove unreachable code.

2011-04-14  Andreas Schwab  <schwab@linux-m68k.org>

	* fileio.c (Finsert_file_contents): Fix typo in 2005-05-13
	change.  (Bug#8496)

2011-04-13  Eli Zaretskii  <eliz@gnu.org>

	* xdisp.c (handle_invisible_prop): Don't call bidi_paragraph_init
	when at ZV.  (Bug#8487)

2011-04-12  Andreas Schwab  <schwab@linux-m68k.org>

	* charset.c (Fclear_charset_maps): Use xfree instead of free.
	(Bug#8437)
	* keyboard.c (parse_tool_bar_item): Likewise.
	* sound.c (sound_cleanup, alsa_close): Likewise.
	* termcap.c (tgetent): Likewise.
	* xfns.c (x_default_font_parameter): Likewise.
	* xsettings.c (read_and_apply_settings): Likewise.

	* alloc.c (overrun_check_malloc, overrun_check_realloc)
	(overrun_check_free): Protoize.

2011-04-12  Paul Eggert  <eggert@cs.ucla.edu>

	* sysdep.c (emacs_read, emacs_write): Check for negative sizes
	since callers should never pass a negative size.
	Change the signature to match that of plain 'read' and 'write'; see
	<http://lists.gnu.org/archive/html/emacs-devel/2011-04/msg00397.html>.
	* lisp.h: Update prototypes of emacs_write and emacs_read.

2011-04-11  Eli Zaretskii  <eliz@gnu.org>

	* xdisp.c (redisplay_window): Don't try to determine the character
	position of the scroll margin if the window start point w->startp
	is outside the buffer's accessible region.  (Bug#8468)

2011-04-10  Eli Zaretskii  <eliz@gnu.org>

	Fix write-region and its subroutines for buffers > 2GB.
	* fileio.c (a_write, e_write): Modify declaration of arguments and
	local variables to support buffers larger than 2GB.
	(Fcopy_file): Use EMACS_INT for return value of emacs_read.

	* sysdep.c (emacs_write, emacs_read): Use ssize_t for last
	argument, local variables, and return value.

	* lisp.h: Update prototypes of emacs_write and emacs_read.

	* sound.c (vox_write): Use ssize_t for return value of emacs_write.

2011-04-10  Paul Eggert  <eggert@cs.ucla.edu>

	* xdisp.c (vmessage): Use memchr, not strnlen, which some hosts lack.

	Fix more problems found by GCC 4.6.0's static checks.

	* xdisp.c (vmessage): Use a better test for character truncation.

	* charset.c (load_charset_map): <, not <=, for optimization,
	and to avoid potential problems with integer overflow.
	* chartab.c (sub_char_table_set_range, char_table_set_range): Likewise.
	* casetab.c (set_identity, shuffle): Likewise.
	* editfns.c (Fformat): Likewise.
	* syntax.c (skip_chars): Likewise.

	* xmenu.c (set_frame_menubar): Allocate smaller local vectors.
	This also lets GCC 4.6.0 generate slightly better loop code.

	* callint.c (Fcall_interactively): <, not <=, for optimization.
	(Fcall_interactively): Count the number of arguments produced,
	not the number of arguments given.  This is simpler and lets GCC
	4.6.0 generate slightly better code.

	* ftfont.c: Distingish more carefully between FcChar8 and char.
	The previous code passed unsigned char * to a functions like
	strlen and xstrcasecmp that expect char *, which does not
	conform to the C standard.
	(get_adstyle_property, ftfont_pattern_entity): Use FcChar8 for
	arguments to FcPatternGetString, and explicitly cast FcChar8 * to
	char * when the C standard requires it.

	* keyboard.c (read_char): Remove unused var.

	* eval.c: Port to Windows vsnprintf (Bug#8435).
	Include <limits.h>.
	(SIZE_MAX): Define if the headers do not.
	(verror): Do not give up if vsnprintf returns a negative count.
	Instead, grow the buffer.  This ports to Windows vsnprintf, which
	does not conform to C99.  Problem reported by Eli Zaretskii.
	Also, simplify the allocation scheme, by avoiding the need for
	calling realloc, and removing the ALLOCATED variable.

	* eval.c (verror): Initial buffer size is 4000 (not 200) bytes.

	Remove invocations of doprnt, as Emacs now uses vsnprintf.
	But keep the doprint source code for now, as we might revamp it
	and use it again (Bug#8435).
	* lisp.h (doprnt): Remove.
	* Makefile.in (base_obj): Remove doprnt.o.
	* deps.mk (doprnt.o): Remove.

	error: Print 32- and 64-bit integers portably (Bug#8435).
	Without this change, on typical 64-bit hosts error ("...%d...", N)
	was used to print both 32- and 64-bit integers N, which relied on
	undefined behavior.
	* lisp.h, src/m/amdx86-64.h, src/m/ia64.h, src/m/ibms390x.h (pEd):
	New macro.
	* lisp.h (error, verror): Mark as printf-like functions.
	* eval.c (verror): Use vsnprintf, not doprnt, to do the real work.
	Report overflow in size calculations when allocating printf buffer.
	Do not truncate output string at its first null byte.
	* xdisp.c (vmessage): Use vsnprintf, not doprnt, to do the real work.
	Truncate the output at a character boundary, since vsnprintf does not
	do that.
	* charset.c (check_iso_charset_parameter): Convert internal
	character to string before calling 'error', since %c now has the
	printf meaning.
	* coding.c (Fdecode_sjis_char, Fdecode_big5_char): Avoid int
	overflow when computing char to be passed to 'error'.  Do not
	pass Lisp_Object to 'error'; pass the integer instead.
	* nsfns.m (Fns_do_applescript): Use int, not long, since it's
	formatted with plain %d.

	* eval.c (internal_lisp_condition_case): Don't pass spurious arg.

	* keyboard.c (access_keymap_keyremap): Print func name, not garbage.

	* coding.c (Fdecode_sjis_char): Don't assume CODE fits in int.

	* xterm.c (x_catch_errors): Remove duplicate declaration.

	* term.c (maybe_fatal): Mark its 3rd arg as a printf format, too.

	* xdisp.c, lisp.h (message_nolog): Remove; unused.

2011-04-10  Jim Meyering  <meyering@redhat.com>

	use ssize_t and size_t for read- and write-like emacs_gnutls_* functions
	* gnutls.c (emacs_gnutls_read): Adjust signature to be more read-like:
	return ssize_t not "int", and use size_t as the buffer length.
	(emacs_gnutls_write): Likewise, and make the buffer pointer "const".
	* gnutls.h: Update declarations.
	* process.c (read_process_output): Use ssize_t, to match.
	(send_process): Likewise.

2011-04-09  Chong Yidong  <cyd@stupidchicken.com>

	* image.c (Fimagemagick_types): Doc fix, and comment cleanup.

2011-04-09  Chong Yidong  <cyd@stupidchicken.com>

	* ftfont.c (get_adstyle_property, ftfont_pattern_entity):
	Use unsigned char, to match FcChar8 type definition.

	* xterm.c (handle_one_xevent):
	* xmenu.c (create_and_show_popup_menu):
	* xselect.c (x_decline_selection_request)
	(x_reply_selection_request): Avoid type-punned deref of X events.

2011-04-09  Eli Zaretskii  <eliz@gnu.org>

	Fix some uses of `int' instead of EMACS_INT.
	* search.c (string_match_1, fast_string_match)
	(fast_c_string_match_ignore_case, fast_string_match_ignore_case)
	(scan_buffer, find_next_newline_no_quit)
	(find_before_next_newline, search_command, Freplace_match)
	(Fmatch_data): Make some `int' variables be EMACS_INT.

	* xdisp.c (display_count_lines): 3rd argument and return value now
	EMACS_INT.  All callers changed.
	(pint2hrstr): Last argument is now EMACS_INT.

	* coding.c (detect_coding_utf_8, detect_coding_emacs_mule)
	(detect_coding_iso_2022, detect_coding_sjis, detect_coding_big5)
	(detect_coding_ccl, detect_coding_charset, decode_coding_utf_8)
	(decode_coding_utf_16, decode_coding_emacs_mule)
	(decode_coding_iso_2022, decode_coding_sjis, decode_coding_big5)
	(decode_coding_ccl, decode_coding_charset)
	<consumed_chars, consumed_chars_base>: Declare EMACS_INT.
	(decode_coding_iso_2022, decode_coding_emacs_mule)
	(decode_coding_sjis, decode_coding_big5, decode_coding_charset)
	<char_offset, last_offset>: Declare EMACS_INT.
	(encode_coding_utf_8, encode_coding_utf_16)
	(encode_coding_emacs_mule, encode_invocation_designation)
	(encode_designation_at_bol, encode_coding_iso_2022)
	(encode_coding_sjis, encode_coding_big5, encode_coding_ccl)
	(encode_coding_raw_text, encode_coding_charset) <produced_chars>:
	Declare EMACS_INT.
	(ASSURE_DESTINATION): Declare more_bytes EMACS_INT.
	(encode_invocation_designation): Last argument P_NCHARS is now
	EMACS_INT.
	(decode_eol): Declare pos_byte, pos, and pos_end EMACS_INT.
	(produce_chars): from_nchars and to_nchars are now EMACS_INT.

	* coding.h (struct coding_system) <head_ascii>: Declare EMACS_INT.
	All users changed.

	* ccl.c (Fccl_execute_on_string): Declare some variables
	EMACS_INT.

2011-04-08  Samuel Thibault  <sthibault@debian.org>  (tiny change)

	* term.c (init_tty): Fix incorrect ifdef placement (Bug#8450).

2011-03-19  Christoph Scholtes  <cschol2112@googlemail.com>

	* process.c (Fformat_network_address): Doc fix.

2011-04-08  T.V. Raman  <tv.raman.tv@gmail.com>  (tiny change)

	* xml.c (parse_region): Avoid creating spurious whiespace nodes.

2011-04-08  Chong Yidong  <cyd@stupidchicken.com>

	* keyboard.c (read_char): Call Lisp function help-form-show,
	instead of using internal_with_output_to_temp_buffer.
	(Qhelp_form_show): New var.
	(syms_of_keyboard): Use DEFSYM macro.

	* print.c (internal_with_output_to_temp_buffer): Function deleted.

	* lisp.h (internal_with_output_to_temp_buffer): Remove prototype.

2011-04-06  Chong Yidong  <cyd@stupidchicken.com>

	* process.c (Flist_processes): Remove to Lisp.
	(list_processes_1): Delete.

2011-04-06  Eli Zaretskii  <eliz@gnu.org>

	* msdos.c (careadlinkat, careadlinkatcwd): MS-DOS replacements.

	* w32.c (careadlinkat, careadlinkatcwd): New always-fail stubs.

2011-04-06  Paul Eggert  <eggert@cs.ucla.edu>

	Fix more problems found by GCC 4.6.0's static checks.

	* xmenu.c (Fx_popup_dialog): Don't assume string is free of formats.

	* menu.c (Fx_popup_menu): Don't assume error_name lacks printf formats.

	* lisp.h (message, message_nolog, fatal): Mark as printf-like.

	* xdisp.c (vmessage): Mark as a printf-like function.

	* term.c (vfatal, maybe_fatal): Mark as printf-like functions.

	* sound.c (sound_warning): Don't crash if arg contains a printf format.

	* image.c (tiff_error_handler, tiff_warning_handler): Mark as
	printf-like functions.
	(tiff_load): Add casts to remove these marks before passing them
	to system-supplied API.

	* eval.c (Fsignal): Remove excess argument to 'fatal'.

	* coding.c (EMIT_ONE_BYTE, EMIT_TWO_BYTES): Use unsigned, not int.
	This avoids several warnings with gcc -Wstrict-overflow.
	(DECODE_COMPOSITION_RULE): If the rule is invalid, goto invalid_code
	directly, rather than having caller test rule sign.  This avoids
	some unnecessary tests.
	* composite.h (COMPOSITION_ENCODE_RULE_VALID): New macro.
	(COMPOSITION_ENCODE_RULE): Arguments now must be valid.  This
	affects only one use, in DECODE_COMPOSITION_RULE, which is changed.

	* xfont.c (xfont_text_extents): Remove var that was set but not used.
	(xfont_open): Avoid unnecessary tests.

	* composite.c (composition_gstring_put_cache): Use unsigned integer.

	* composite.h, composite.c (composition_gstring_put_cache):
	Use EMACS_INT, not int, for length.

	* composite.h (COMPOSITION_DECODE_REFS): New macro,
	breaking out part of COMPOSITION_DECODE_RULE.
	(COMPOSITION_DECODE_RULE): Use it.
	* composite.c (get_composition_id): Remove unused local vars,
	by using the new macro.

	* textprop.c (set_text_properties_1): Change while to do-while,
	since the condition is always true at first.

	* intervals.c (graft_intervals_into_buffer): Mark var as used.
	(interval_deletion_adjustment): Return unsigned value.
	All uses changed.

	* process.c (list_processes_1, create_pty, read_process_output):
	(exec_sentinel): Remove vars that were set but not used.
	(create_pty): Remove unnecessary "volatile"s.
	(Fnetwork_interface_info): Avoid possibility of int overflow.
	(read_process_output): Do adaptive read buffering even if carryover.
	(read_process_output): Simplify nbytes computation if buffered.

	* bytecode.c (exec_byte_code): Rename local to avoid shadowing.

	* syntax.c (scan_words): Remove var that was set but not used.
	(update_syntax_table): Use unsigned instead of int.

	* lread.c (lisp_file_lexically_bound_p): Use ints rather than endptrs.
	(lisp_file_lexically_bound_p, read1): Use unsigned instead of int.
	(safe_to_load_p): Make the end-of-loop test the inverse of the in-loop.

	* print.c (print_error_message): Avoid int overflow.

	* font.c (font_list_entities): Redo for clarity,
	so that reader need not know FONT_DPI_INDEX + 1 == FONT_SPACING_INDEX.

	* font.c (font_find_for_lface, Ffont_get_glyphs): Remove unused vars.
	(font_score): Avoid potential overflow in diff calculation.

	* fns.c (substring_both): Remove var that is set but not used.
	(sxhash): Redo loop for clarity and to avoid wraparound warning.

	* eval.c (funcall_lambda): Rename local to avoid shadowing.

	* alloc.c (mark_object_loop_halt, mark_object): Use size_t, not int.
	Otherwise, GCC 4.6.0 optimizes the loop check away since the check
	can always succeed if overflow has undefined behavior.

	* search.c (boyer_moore, wordify): Remove vars set but not used.
	(wordify): Omit three unnecessary tests.

	* indent.c (MULTIBYTE_BYTES_WIDTH): Don't compute wide_column.
	All callers changed.  This avoids the need for an unused var.

	* casefiddle.c (casify_region): Remove var that is set but not used.

	* dired.c (file_name_completion): Remove var that is set but not used.

	* fileio.c (Finsert_file_contents): Make EOF condition clearer.

	* fileio.c (Finsert_file_contents): Avoid signed integer overflow.
	(Finsert_file_contents): Remove unnecessary code checking fd.

	* minibuf.c (read_minibuf_noninteractive): Use size_t for sizes.
	Check for integer overflow on size calculations.

	* buffer.c (Fprevious_overlay_change): Remove var that is set
	but not used.

	* keyboard.c (menu_bar_items, read_char_minibuf_menu_prompt):
	Remove vars that are set but not used.
	(timer_check_2): Don't assume timer-list and idle-timer-list are lists.
	(timer_check_2): Mark vars as initialized.

	* gtkutil.c (xg_get_file_with_chooser): Mark var as initialized.

	* image.c (lookup_image): Remove var that is set but not used.
	(xbm_load): Use parse_p, for gcc -Werror=unused-but-set-variable.

	* fontset.c (Finternal_char_font, Ffontset_info): Remove vars
	that are set but not used.

	* xfns.c (make_invisible_cursor): Don't return garbage
	if XCreateBitmapFromData fails (Bug#8410).

	* xselect.c (x_get_local_selection, x_handle_property_notify):
	Remove vars that are set but not used.

	* xfns.c (x_create_tip_frame): Remove var that is set but not used.
	(make_invisible_cursor): Initialize a possibly-uninitialized variable.

	* xterm.c (x_scroll_bar_to_input_event) [!USE_GTK]:
	Remove var that is set but not used.
	(scroll_bar_windows_size): Now size_t, not int.
	(x_send_scroll_bar_event): Use size_t, not int, for sizes.
	Check for overflow.

	* xfaces.c (realize_named_face): Remove vars that are set but not used.
	(map_tty_color) [!defined MSDOS]: Likewise.

	* term.c (tty_write_glyphs): Use size_t; this avoids overflow warning.

	* coding.c: Remove vars that are set but not used.
	(DECODE_COMPOSITION_RULE): Remove 2nd arg, which is unused.
	All callers changed.
	(decode_coding_utf_8, decode_coding_utf_16 decode_coding_emacs_mule):
	(decode_coding_iso_2022, encode_coding_sjis, encode_coding_big5):
	(decode_coding_charset): Remove vars that are set but not used.

	* bytecode.c (Fbyte_code) [!defined BYTE_CODE_SAFE]: Remove var
	that is set but not used.

	* print.c (print_object): Remove var that is set but not used.

	Replace 2 copies of readlink code with 1 gnulib version (Bug#8401).
	The gnulib version avoids calling malloc in the usual case,
	and on 64-bit hosts doesn't have some arbitrary 32-bit limits.
	* fileio.c (Ffile_symlink_p): Use emacs_readlink.
	* filelock.c (current_lock_owner): Likewise.
	* lisp.h (READLINK_BUFSIZE, emacs_readlink): New function.
	* sysdep.c: Include allocator.h, careadlinkat.h.
	(emacs_no_realloc_allocator): New static constant.
	(emacs_readlink): New function.
	* deps.mk (sysdep.o): Depend on ../lib/allocator.h and on
	../lib/careadlinkat.h.

2011-04-04  Stefan Monnier  <monnier@iro.umontreal.ca>

	* keyboard.c (safe_run_hook_funcall): Fix last change (don't stop at the
	first non-nil return value).

2011-04-03  Jan Djärv  <jan.h.d@swipnet.se>

	* nsterm.m (ns_update_auto_hide_menu_bar): Define MAC_OS_X_VERSION_10_6
	if not defined (Bug#8403).

2011-04-02  Juanma Barranquero  <lekktu@gmail.com>

	* xdisp.c (display_count_lines): Remove parameter `start',
	unused since 1998-01-01T02:27:27Z!rms@gnu.org.  All callers changed.
	(get_char_face_and_encoding): Remove parameter `multibyte_p',
	unused since 2008-05-14T01:40:23Z!handa@m17n.org.  All callers changed.
	(fill_stretch_glyph_string): Remove parameters `row' and `area',
	unused at least since Kim's GUI unification at 2003-03-16T20:45:46Z!storm@cua.dk
	and thereabouts.  All callers changed.
	(get_per_char_metric): Remove parameter `f', unused since
	2008-05-14T01:40:23Z!handa@m17n.org.  All callers changed.

2011-04-02  Jim Meyering  <meyering@redhat.com>

	do not dereference NULL upon failed strdup
	* nsfont.m (ns_descriptor_to_entity): Use xstrdup, not strdup.
	(ns_get_family): Likewise.

2011-04-02  Juanma Barranquero  <lekktu@gmail.com>

	* eval.c (unwind_to_catch) [DEBUG_GCPRO]: Remove redundant assignment.

2011-04-02  Jan Djärv  <jan.h.d@swipnet.se>

	* nsterm.m (ns_update_auto_hide_menu_bar): Only for OSX 10.6 or
	later (Bug#8403).

2011-04-01  Stefan Monnier  <monnier@iro.umontreal.ca>

	Add lexical binding.

	* window.c (Ftemp_output_buffer_show): New fun.
	(Fsave_window_excursion):
	* print.c (Fwith_output_to_temp_buffer): Move to subr.el.

	* lread.c (lisp_file_lexically_bound_p): New function.
	(Fload): Bind Qlexical_binding.
	(readevalloop): Remove `evalfun' arg.
	Bind Qinternal_interpreter_environment.
	(Feval_buffer): Bind Qlexical_binding.
	(defvar_int, defvar_bool, defvar_lisp_nopro, defvar_kboard):
	Mark as dynamic.
	(syms_of_lread): Declare `lexical-binding'.

	* lisp.h (struct Lisp_Symbol): New field `declared_special'.

	* keyboard.c (eval_dyn): New fun.
	(menu_item_eval_property): Use it.

	* image.c (parse_image_spec): Use Ffunctionp.

	* fns.c (concat, mapcar1): Accept byte-code-functions.

	* eval.c (Fsetq): Handle lexical vars.
	(Fdefun, Fdefmacro, Ffunction): Make closures when needed.
	(Fdefconst, Fdefvaralias, Fdefvar): Mark as dynamic.
	(FletX, Flet): Obey lexical binding.
	(Fcommandp): Handle closures.
	(Feval): New `lexical' arg.
	(eval_sub): New function extracted from Feval.  Use it almost
	everywhere where Feval was used.  Look up vars in lexical env.
	Handle closures.
	(Ffunctionp): Move from subr.el.
	(Ffuncall): Handle closures.
	(apply_lambda): Remove `eval_flags'.
	(funcall_lambda): Handle closures and new byte-code-functions.
	(Fspecial_variable_p): New function.
	(syms_of_eval): Initialize the Vinternal_interpreter_environment var,
	but without exporting it to Lisp.

	* doc.c (Fdocumentation, store_function_docstring):
	* data.c (Finteractive_form): Handle closures.

	* callint.c (Fcall_interactively): Preserve lexical-binding mode for
	interactive spec.

	* bytecode.c (Bstack_ref, Bstack_set, Bstack_set2, BdiscardN):
	New byte-codes.
	(exec_byte_code): New function extracted from Fbyte_code to handle new
	calling convention for byte-code-functions.  Add new byte-codes.

	* buffer.c (defvar_per_buffer): Set new `declared_special' field.

	* alloc.c (Fmake_symbol): Init new `declared_special' field.

2011-03-31  Juanma Barranquero  <lekktu@gmail.com>

	* xdisp.c (redisplay_internal): Fix prototype.

2011-03-31  Eli Zaretskii  <eliz@gnu.org>

	* xdisp.c (SCROLL_LIMIT): New macro.
	(try_scrolling): Use it when setting scroll_limit.
	Limit scrolling to 100 screen lines.
	(redisplay_window): Even when falling back on "recentering",
	position point in the window according to scroll-conservatively,
	scroll-margin, and scroll-*-aggressively variables.  (Bug#6671)

	(try_scrolling): When point is above the window, allow searching
	as far as scroll_max, or one screenful, to compute vertical
	distance from PT to the scroll margin position.  This prevents
	try_scrolling from unnecessarily failing when
	scroll-conservatively is set to a value slightly larger than the
	window height.  Clean up the case of PT below the margin at bottom
	of window: scroll_max can no longer be INT_MAX.  When aggressive
	scrolling is in use, don't let point enter the opposite scroll
	margin as result of the scroll.
	(syms_of_xdisp) <scroll-conservatively>: Document the
	threshold of 100 lines for never-recentering scrolling.

2011-03-31  Juanma Barranquero  <lekktu@gmail.com>

	* dispextern.h (move_it_by_lines):
	* xdisp.c (move_it_by_lines): Remove parameter `need_y_p', unused
	since 2000-12-29T14:24:09Z!gerd@gnu.org.  All callers changed.
	(message_log_check_duplicate): Remove parameters `prev_bol' and
	`this_bol', unused since 1998-01-01T02:27:27Z!rms@gnu.org.  All callers changed.
	(redisplay_internal): Remove parameter `preserve_echo_area',
	unused since 1999-07-21T21:43:52Z!gerd@gnu.org.  All callers changed.

	* indent.c (Fvertical_motion):
	* window.c (window_scroll_pixel_based, Frecenter):
	Don't pass `need_y_p' to `move_it_by_lines'.

2011-03-30  Stefan Monnier  <monnier@iro.umontreal.ca>

	* eval.c (struct backtrace): Don't cheat with negative numbers, but do
	steal a few bits to be more compact.
	(interactive_p, Fbacktrace, Fbacktrace_frame, mark_backtrace):
	Remove unneeded casts.

	* bytecode.c (Fbyte_code): CAR and CDR can GC.

2011-03-30  Zachary Kanfer  <zkanfer@gmail.com>  (tiny change)

	* keyboard.c (Fexecute_extended_command): Do log the "suggest key
	binding" message (bug#7967).

2011-03-30  Paul Eggert  <eggert@cs.ucla.edu>

	Fix more problems found by GCC 4.6.0's static checks.

	* unexelf.c (unexec) [! (defined _SYSTYPE_SYSV || defined __sgi)]:
	Remove unused local var.

	* editfns.c (Fmessage_box): Remove unused local var.

	* xdisp.c (try_window_reusing_current_matrix, x_produce_glyphs):
	(note_mode_line_or_margin_highlight, note_mouse_highlight):
	Omit unused local vars.
	* window.c (shrink_windows): Omit unused local var.
	* menu.c (digest_single_submenu): Omit unused local var.
	* dispnew.c (update_window) [PERIODIC_PREEMPTION_CHECKING]:
	Omit unused local var.

	* keyboard.c (parse_modifiers_uncached, parse_modifiers):
	Don't assume string length fits in int.
	(keyremap_step, read_key_sequence): Use size_t for sizes.
	(read_key_sequence): Don't check last_real_key_start redundantly.

	* callproc.c (Fcall_process, Fcall_process_region): Use SAFE_ALLOCA
	instead of alloca (Bug#8344).

	* eval.c (Fbacktrace): Don't assume nargs fits in int.
	(Fbacktrace_frame): Don't assume nframes fits in int.

	* syntax.c (scan_sexps_forward): Avoid pointer wraparound.

	* xterm.c (x_make_frame_visible, same_x_server): Redo to avoid overflow
	concerns.

	* term.c (produce_glyphless_glyph): Remove unnecessary test.

	* cm.c (calccost): Turn while-do into do-while, for clarity.

	* keyboard.c (syms_of_keyboard): Use the same style as later
	in this function when indexing through an array.  This also
	works around GCC bug 48267.

	* image.c (tiff_load): Fix off-by-one image count (Bug#8336).

	* xselect.c (x_check_property_data): Return correct size (Bug#8335).

	* chartab.c (sub_char_table_ref_and_range): Redo for slight
	efficiency gain, and to bypass a gcc -Wstrict-overflow warning.

	* keyboard.c, keyboard.h (num_input_events): Now size_t.
	This avoids undefined behavior on integer overflow, and is a bit
	more convenient anyway since it is compared to a size_t variable.

	Variadic C functions now count arguments with size_t, not int.
	This avoids an unnecessary limitation on 64-bit machines, which
	caused (substring ...) to crash on large vectors (Bug#8344).
	* lisp.h (struct Lisp_Subr.function.aMANY): Now takes size_t, not int.
	(DEFUN_ARGS_MANY, internal_condition_case_n, safe_call): Likewise.
	All variadic functions and their callers changed accordingly.
	(struct gcpro.nvars): Now size_t, not int.  All uses changed.
	* data.c (arith_driver, float_arith_driver): Likewise.
	* editfns.c (general_insert_function): Likewise.
	* eval.c (struct backtrace.nargs, interactive_p)
	(internal_condition_case_n, run_hook_with_args, apply_lambda)
	(funcall_lambda, mark_backtrace): Likewise.
	* fns.c (concat): Likewise.
	* frame.c (x_set_frame_parameters): Likewise.
	* fns.c (get_key_arg): Now accepts and returns size_t, and returns
	0 if not found, not -1.  All callers changed.

	* alloc.c (garbage_collect): Don't assume stack size fits in int.
	(stack_copy_size): Now size_t, not int.
	(stack_copy, stack_copy_size): Define only if MAX_SAVE_STACK > 0.

2011-03-28  Juanma Barranquero  <lekktu@gmail.com>

	* coding.c (encode_designation_at_bol): Remove parameter `charbuf_end',
	unused since 2002-03-01T01:17:24Z!handa@m17n.org and 2008-02-01T16:01:31Z!miles@gnu.org.
	All callers changed.

	* lisp.h (multibyte_char_to_unibyte):
	* character.c (multibyte_char_to_unibyte): Remove parameter `rev_tbl',
	unused since 2002-03-01T01:16:34Z!handa@m17n.org and 2008-02-01T16:01:31Z!miles@gnu.org.
	* character.h (CHAR_TO_BYTE8):
	* cmds.c (internal_self_insert):
	* editfns.c (general_insert_function):
	* keymap.c (push_key_description):
	* search.c (Freplace_match):
	* xdisp.c (message_dolog, set_message_1): All callers changed.

2011-03-28  Stefan Monnier  <monnier@iro.umontreal.ca>

	* keyboard.c (safe_run_hook_funcall): New function.
	(safe_run_hooks_1, safe_run_hooks_error, safe_run_hooks): On error,
	don't set the hook to nil, but remove the offending function instead.
	(Qcommand_hook_internal): Remove, unused.
	(syms_of_keyboard): Don't initialize Qcommand_hook_internal nor define
	Vcommand_hook_internal.

	* eval.c (enum run_hooks_condition): Remove.
	(funcall_nil, funcall_not): New functions.
	(run_hook_with_args): Call each function through a `funcall' argument.
	Remove `cond' argument, now redundant.
	(Frun_hooks, Frun_hook_with_args, Frun_hook_with_args_until_success)
	(Frun_hook_with_args_until_failure): Adjust accordingly.
	(run_hook_wrapped_funcall, Frun_hook_wrapped): New functions.

2011-03-28  Juanma Barranquero  <lekktu@gmail.com>

	* dispextern.h (string_buffer_position): Remove declaration.

	* print.c (strout): Remove parameter `multibyte', unused since
	1999-08-21T19:30:21Z!gerd@gnu.org.  All callers changed.

	* search.c (boyer_moore): Remove parameters `len', `pos' and `lim',
	never used since function introduction in 1998-02-08T21:33:56Z!rms@gnu.org.
	All callers changed.

	* w32.c (_wsa_errlist): Use braces for struct initializers.

	* xdisp.c (string_buffer_position_lim): Remove parameter `w',
	never used since function introduction in 2001-03-09T18:41:50Z!gerd@gnu.org.
	All callers changed.
	(string_buffer_position): Likewise.  Also, make static (it's never
	used outside xdisp.c).
	(cursor_row_p): Remove parameter `w', unused since
	2000-10-17T16:08:57Z!gerd@gnu.org.  All callers changed.
	(decode_mode_spec): Remove parameter `precision', introduced during
	Gerd Moellmann's rewrite at 1999-07-21T21:43:52Z!gerd@gnu.org, but never used.
	All callers changed.

2011-03-27  Jan Djärv  <jan.h.d@swipnet.se>

	* nsterm.m (syms_of_nsterm): Use doc: for ns-auto-hide-menu-bar.

2011-03-27  Anders Lindgren  <andlind@gmail.com>

	* nsterm.m (ns_menu_bar_is_hidden): New variable.
	(ns_constrain_all_frames, ns_menu_bar_should_be_hidden)
	(ns_update_auto_hide_menu_bar): New functions.
	(ns_update_begin): Call ns_update_auto_hide_menu_bar.
	(applicationDidBecomeActive): Call ns_update_auto_hide_menu_bar and
	ns_constrain_all_frames.
	(constrainFrameRect): Return at once if ns_menu_bar_should_be_hidden.
	(syms_of_nsterm): DEFVAR ns-auto-hide-menu-bar, init to Qnil.

2011-03-27  Jan Djärv  <jan.h.d@swipnet.se>

	* nsmenu.m (runDialogAt): Remove argument to timer_check.

2011-03-27  Glenn Morris  <rgm@gnu.org>

	* syssignal.h: Replace RETSIGTYPE with void.
	* atimer.c, data.c, dispnew.c, emacs.c, floatfns.c, keyboard.c:
	* keyboard.h, lisp.h, process.c, sysdep.c, xterm.c:
	Replace SIGTYPE with void everywhere.
	* s/usg5-4-common.h (SIGTYPE): Remove definition.
	* s/template.h (SIGTYPE): Remove commented out definition.

2011-03-26  Eli Zaretskii  <eliz@gnu.org>

	* xdisp.c (redisplay_window): Don't check buffer's clip_changed
	flag as a prerequisite for invoking try_scrolling.  (Bug#6671)

2011-03-26  Juanma Barranquero  <lekktu@gmail.com>

	* w32.c (read_unc_volume): Use parameter `henum', instead of
	global variable `wget_enum_handle'.

	* keymap.c (describe_vector): Remove parameters `indices' and
	`char_table_depth', unused since 2002-03-01T01:43:26Z!handa@m17n.org.
	(describe_map, Fdescribe_vector): Adjust calls to `describe_vector'.

	* keyboard.h (timer_check, show_help_echo): Remove unused parameters.

	* keyboard.c (timer_check): Remove parameter `do_it_now',
	unused since 1996-04-12T06:01:29Z!rms@gnu.org.
	(show_help_echo): Remove parameter `ok_to_overwrite_keystroke_echo',
	unused since 2008-04-19T19:30:53Z!monnier@iro.umontreal.ca.

	* keyboard.c (read_char):
	* w32menu.c (w32_menu_display_help):
	* xmenu.c (show_help_event, menu_help_callback):
	Adjust calls to `show_help_echo'.

	* gtkutil.c (xg_maybe_add_timer):
	* keyboard.c (readable_events):
	* process.c (wait_reading_process_output):
	* xmenu.c (x_menu_wait_for_event): Adjust calls to `timer_check'.

	* insdel.c (adjust_markers_gap_motion):
	Remove; no-op since 1998-01-02T21:29:48Z!rms@gnu.org.
	(gap_left, gap_right): Don't call it.

2011-03-25  Chong Yidong  <cyd@stupidchicken.com>

	* xdisp.c (handle_fontified_prop): Discard changes to clip_changed
	incurred during fontification.

2011-03-25  Juanma Barranquero  <lekktu@gmail.com>

	* buffer.c (defvar_per_buffer): Remove unused parameter `doc'.
	(DEFVAR_PER_BUFFER): Don't pass it.

	* dispnew.c (row_equal_p, add_row_entry): Remove unused parameter `w'.
	(scrolling_window): Don't pass it.

2011-03-25  Juanma Barranquero  <lekktu@gmail.com>

	* dispextern.h (glyph_matric): Use #if GLYPH_DEBUG, not #ifdef.

	* fileio.c (check_executable) [DOS_NT]: Remove unused variables `len'
	and `suffix'.
	(Fset_file_selinux_context) [HAVE_LIBSELINUX]: Move here declaration
	of variables specific to SELinux and computation of `encoded_absname'.

	* image.c (XPutPixel): Remove unused variable `height'.

	* keyboard.c (make_lispy_event): Remove unused variable `hpos'.

	* unexw32.c (get_section_info): Remove unused variable `section'.

	* w32.c (stat): Remove unused variables `drive_root' and `devtype'.
	(system_process_attributes): Remove unused variable `sess'.
	(sys_read): Remove unused variable `err'.

	* w32fns.c (top): Wrap variables with #if GLYPH_DEBUG, not #ifdef.
	(w32_wnd_proc): Remove unused variable `isdead'.
	(unwind_create_frame): Use #if GLYPH_DEBUG, not #ifdef.
	(Fx_server_max_request_size): Remove unused variable `dpyinfo'.
	(x_create_tip_frame): Remove unused variable `tem'.

	* w32inevt.c (w32_console_read_socket):
	Remove unused variable `no_events'.

	* w32term.c (x_draw_composite_glyph_string_foreground):
	Remove unused variable `width'.

2011-03-24  Juanma Barranquero  <lekktu@gmail.com>

	* w32term.c (x_set_glyph_string_clipping):
	Don't pass uninitialized region to CombineRgn.

2011-03-23  Juanma Barranquero  <lekktu@gmail.com>

	* w32fns.c (x_set_menu_bar_lines): Remove unused variable `olines'.
	(w32_wnd_proc): Pass NULL to Windows API, not uninitialized buffer.
	(Fx_close_connection): Remove unused variable `i'.

	* w32font.c (w32font_draw): Return number of glyphs.
	(w32font_open_internal): Remove unused variable `i'.
	(w32font_driver): Add missing initializer.

	* w32menu.c (utf8to16): Remove unused variable `utf16'.
	(fill_in_menu): Remove unused variable `items_added'.

	* w32term.c (last_mouse_press_frame): Remove static global variable.
	(w32_clip_to_row): Remove unused variable `f'.
	(x_delete_terminal): Remove unused variable `i'.

	* w32uniscribe.c (uniscribe_shape): Remove unused variable `nclusters'.
	(NOTHING): Remove unused static global variable.
	(uniscribe_check_otf): Remove unused variable `table'.
	(uniscribe_font_driver): Add missing initializers.

2011-03-23  Julien Danjou  <julien@danjou.info>

	* term.c (Fsuspend_tty, Fresume_tty):
	* minibuf.c (read_minibuf, run_exit_minibuf_hook):
	* window.c (temp_output_buffer_show):
	* insdel.c (signal_before_change):
	* frame.c (Fhandle_switch_frame):
	* fileio.c (Fdo_auto_save):
	* emacs.c (Fkill_emacs):
	* editfns.c (save_excursion_restore):
	* cmds.c (internal_self_insert):
	* callint.c (Fcall_interactively):
	* buffer.c (Fkill_all_local_variables):
	* keyboard.c (Fcommand_execute, Fsuspend_emacs, safe_run_hooks_1):
	Use Frun_hooks.
	(command_loop_1): Use Frun_hooks.  Call safe_run_hooks
	unconditionnaly since it does the check itself.

2011-03-23  Paul Eggert  <eggert@cs.ucla.edu>

	Fix more problems found by GCC 4.5.2's static checks.

	* coding.c (encode_coding_raw_text): Avoid unnecessary test
	the first time through the loop, since we know p0 < p1 then.
	This also avoids a gcc -Wstrict-overflow warning.

	* lisp.h (SAFE_ALLOCA, SAFE_ALLOCA_LISP): Avoid 'int' overflow
	leading to a memory leak, possible in functions like
	load_charset_map_from_file that can allocate an unbounded number
	of objects (Bug#8318).

	* xmenu.c (set_frame_menubar): Use EMACS_UINT, not int, for indexes
	that could (at least in theory) be that large.

	* xdisp.c (message_log_check_duplicate): Return unsigned long, not int.
	This is less likely to overflow, and avoids undefined behavior if
	overflow does occur.  All callers changed.  Use strtoul to scan
	for the unsigned long integer.
	(pint2hrstr): Simplify and tune code slightly.
	This also avoids a (bogus) GCC warning with gcc -Wstrict-overflow.

	* scroll.c (do_scrolling): Work around GCC bug 48228.
	See <http://gcc.gnu.org/bugzilla/show_bug.cgi?id=48228>.

	* frame.c (Fmodify_frame_parameters): Simplify loop counter.
	This also avoids a warning with gcc -Wstrict-overflow.
	(validate_x_resource_name): Simplify count usage.
	This also avoids a warning with gcc -Wstrict-overflow.

	* fileio.c (Fcopy_file): Report error if fchown or fchmod
	fail (Bug#8306).

	* emacs.c (Fdaemon_initialized): Do not ignore I/O errors (Bug#8303).

	* process.c (Fmake_network_process): Use socklen_t, not int,
	where POSIX says socklen_t is required in portable programs.
	This fixes a porting bug on hosts like 64-bit HP-UX, where
	socklen_t is wider than int (Bug#8277).
	(Fmake_network_process, server_accept_connection):
	(wait_reading_process_output, read_process_output):
	Likewise.

	* process.c: Rename or move locals to avoid shadowing.
	(list_processes_1, Fmake_network_process):
	(read_process_output_error_handler, exec_sentinel_error_handler):
	Rename or move locals.
	(Fmake_network_process): Define label "retry_connect" only if needed.
	(Fnetwork_interface_info): Fix pointer signedness.
	(process_send_signal): Add cast to avoid pointer signedness problem.
	(FIRST_PROC_DESC, IF_NON_BLOCKING_CONNECT): Remove unused macros.
	(create_process): Use 'volatile' to avoid vfork clobbering (Bug#8298).

	Make tparam.h and terminfo.c consistent.
	* cm.c (tputs, tgoto, BC, UP): Remove extern decls.
	Include tparam.h instead, since it declares them.
	* cm.h (PC): Remove extern decl; tparam.h now does this.
	* deps.mk (cm.o, terminfo.o): Depend on tparam.h.
	* terminfo.c: Include tparam.h, to check interfaces.
	(tparm): Make 1st arg a const pointer in decl.  Put it at top level.
	(tparam): Adjust signature to match interface in tparam.h;
	this removes some undefined behavior.  Check that outstring and len
	are zero, which they always are with Emacs.
	* tparam.h (PC, BC, UP): New extern decls.

	* xftfont.c (xftfont_shape): Now static, and defined only if needed.
	(xftfont_open): Rename locals to avoid shadowing.

	* ftfont.c (ftfont_resolve_generic_family): Fix pointer signedness.
	(ftfont_otf_capability, ftfont_shape): Omit decls if not needed.
	(OTF_TAG_SYM): Omit macro if not needed.
	(ftfont_list): Remove unused local.
	(get_adstyle_property, ftfont_pattern_entity):
	(ftfont_lookup_cache, ftfont_open, ftfont_anchor_point):
	Rename locals to avoid shadowing.

	* xfont.c (xfont_list_family): Mark var as initialized.

	* xml.c (make_dom): Now static.

	* composite.c (composition_compute_stop_pos): Rename local to
	avoid shadowing.
	(composition_reseat_it): Remove unused locals.
	(find_automatic_composition, composition_adjust_point): Likewise.
	(composition_update_it): Mark var as initialized.
	(find_automatic_composition): Mark vars as initialized,
	with a FIXME (Bug#8290).

	character.h: Rename locals to avoid shadowing.
	* character.h (PREV_CHAR_BOUNDARY, FETCH_STRING_CHAR_ADVANCE):
	(FETCH_STRING_CHAR_AS_MULTIBYTE_ADVANCE, FETCH_CHAR_ADVANCE):
	(FETCH_CHAR_ADVANCE_NO_CHECK, INC_POS, DEC_POS, BUF_INC_POS):
	(BUF_DEC_POS): Be more systematic about renaming local temporaries
	to avoid shadowing.

	* textprop.c (property_change_between_p): Remove; unused.

	* intervals.c (interval_start_pos): Now static.

	* intervals.h (CHECK_TOTAL_LENGTH): Avoid empty "else".

	* atimer.c (start_atimer, append_atimer_lists, set_alarm):
	Rename locals to avoid shadowing.

	* sound.c (wav_play, au_play, Fplay_sound_internal):
	Fix pointer signedness.
	(alsa_choose_format): Remove unused local var.
	(wav_play): Initialize a variable to 0, to prevent undefined
	behavior (Bug#8278).

	* region-cache.c (insert_cache_boundary): Redo var to avoid shadowing.

	* region-cache.h (pp_cache): New decl, for gcc -Wmissing-prototypes.

	* callproc.c (Fcall_process): Use 'volatile' to avoid vfork
	clobbering (Bug#8298).
	* sysdep.c (sys_subshell): Likewise.
	Previously, the sys_subshell 'volatile' was incorrectly IF_LINTted out.

	* lisp.h (child_setup): Now NO_RETURN unless DOS_NT.
	This should get cleaned up, so that child_setup has the
	same signature on all platforms.

	* callproc.c (call_process_cleanup): Now static.
	(relocate_fd): Rename locals to avoid shadowing.

2011-03-22  Chong Yidong  <cyd@stupidchicken.com>

	* xterm.c (x_clear_frame): Remove XClearWindow call.  This appears
	not to be necessary, and produces flickering.

2011-03-20  Glenn Morris  <rgm@gnu.org>

	* config.in: Remove file.

2011-03-20  Juanma Barranquero  <lekktu@gmail.com>

	* minibuf.c (Vcompleting_read_function): Don't declare, global variables
	are now in src/globals.h.
	(syms_of_minibuf): Remove spurious & from previous change.

2011-03-20  Leo  <sdl.web@gmail.com>

	* minibuf.c (completing-read-function): New variable.
	(completing-read-default): Rename from completing-read.
	(completing-read): Call completing-read-function.

2011-03-19  Juanma Barranquero  <lekktu@gmail.com>

	* xfaces.c (Fx_load_color_file):
	Read color file from absolute filename (bug#8250).

2011-03-19  Juanma Barranquero  <lekktu@gmail.com>

	* makefile.w32-in: Update dependencies.

2011-03-17  Eli Zaretskii  <eliz@gnu.org>

	* makefile.w32-in ($(BLD)/unexw32.$(O)): Depend on $(SRC)/unexec.h.

2011-03-17  Paul Eggert  <eggert@cs.ucla.edu>

	Fix more problems found by GCC 4.5.2's static checks.

	* process.c (make_serial_process_unwind, send_process_trap):
	(sigchld_handler): Now static.

	* process.c (allocate_pty): Let PTY_ITERATION declare iteration vars.
	That way, the code declares only the vars that it needs.
	* s/aix4-2.h (PTY_ITERATION): Declare iteration vars.
	* s/cygwin.h (PTY_ITERATION): Likewise.
	* s/darwin.h (PTY_ITERATION): Likewise.
	* s/gnu-linux.h (PTY_ITERATION): Likewise.

	* s/irix6-5.h (PTY_OPEN): Declare stb, to loosen coupling.
	* process.c (allocate_pty): Don't declare stb unless it's needed.

	* bytecode.c (MAYBE_GC): Rewrite so as not to use empty "else".
	(CONSTANTLIM): Remove; unused.
	(METER_CODE, Bscan_buffer, Bread_char, Bset_mark):
	Define only if needed.

	* unexelf.c (unexec): Name an expression,
	to avoid gcc -Wbad-function-cast warning.
	Use a different way to cause a compilation error if anyone uses
	n rather than nn, a way that does not involve shadowing.
	(ELF_BSS_SECTION_NAME, OLD_PROGRAM_H): Remove; unused.

	* deps.mk (unexalpha.o): Remove; unused.

	New file unexec.h, the (simple) interface for unexec (Bug#8267).
	* unexec.h: New file.
	* deps.mk (emacs.o, unexaix.o, unexcw.o, unexcoff.o, unexelf.o):
	(unexhp9k800.o, unexmacosx.o, unexsol.o, unexw32.o):
	Depend on unexec.h.
	* emacs.c [!defined CANNOT_DUMP]: Include unexec.h.
	* unexaix.c, unexcoff.c, unexcw.c, unexelf.c, unexhp9k800.c:
	* unexmacosx.c, unexsol.c, unexw32.c: Include unexec.h.
	Change as necessary to match prototype in unexec.h.

	* syntax.c (Fforward_comment, scan_lists): Rename locals to avoid
	shadowing.
	(back_comment, skip_chars): Mark vars as initialized.

	* character.h (FETCH_STRING_CHAR_ADVANCE_NO_CHECK, BUF_INC_POS):
	Rename locals to avoid shadowing.

	* lread.c (read1): Rewrite so as not to use empty "else".
	(Fload, readevalloop, read1): Rename locals to avoid shadowing.

	* print.c (Fredirect_debugging_output): Fix pointer signedess.

	* lisp.h (debug_output_compilation_hack): Add decl here, to avoid
	warning when compiling print.c.

	* font.c (font_unparse_fcname): Abort in an "impossible" situation
	instead of using an uninitialized var.
	(font_sort_entities): Mark var as initialized.

	* character.h (FETCH_CHAR_ADVANCE): Rename locals to avoid shadowing.

	* font.c (font_unparse_xlfd): Don't mix pointers to variables with
	pointers to constants.
	(font_parse_fcname): Remove unused vars.
	(font_delete_unmatched): Now static.
	(font_get_spec): Remove; unused.
	(font_style_to_value, font_prop_validate_style, font_unparse_fcname):
	(font_update_drivers, Ffont_get_glyphs, font_add_log):
	Rename or move locals to avoid shadowing.

	* fns.c (require_nesting_list, require_unwind): Now static.
	(Ffillarray): Rename locals to avoid shadowing.

	* floatfns.c (domain_error2): Define only if needed.
	(Ffrexp, Fldexp): Rename locals to avoid shadowing.

	* alloc.c (mark_backtrace): Move decl from here ...
	* lisp.h: ... to here, so that it can be checked.

	* eval.c (call_debugger, do_debug_on_call, grow_specpdl): Now static.
	(Fdefvar): Rewrite so as not to use empty "else".
	(lisp_indirect_variable): Name an expression,
	to avoid gcc -Wbad-function-cast warning.
	(Fdefvar): Rename locals to avoid shadowing.

	* callint.c (quotify_arg, quotify_args): Now static.
	(Fcall_interactively): Rename locals to avoid shadowing.
	Use const pointer when appropriate.

	* lisp.h (get_system_name, get_operating_system_release):
	Move decls here, to check interfaces.
	* process.c (get_operating_system_release): Move decl to lisp.h.
	* xrdb.c (get_system_name): Likewise.
	* editfns.c (init_editfns, Fuser_login_name, Fuser_uid):
	(Fuser_real_uid, Fuser_full_name): Remove unnecessary casts,
	some of which prompt warnings from gcc -Wbad-function-cast.
	(Fformat_time_string, Fencode_time, Finsert_char):
	(Ftranslate_region_internal, Fformat):
	Rename or remove local vars to avoid shadowing.
	(Ftranslate_region_internal): Mark var as initialized.

	* doc.c (Fdocumentation, Fsnarf_documentation): Move locals to
	avoid shadowing.

	* lisp.h (eassert): Check that the argument compiles, even if
	ENABLE_CHECKING is not defined.

	* data.c (Findirect_variable): Name an expression, to avoid
	gcc -Wbad-function-cast warning.
	(default_value, arithcompare, arith_driver, arith_error): Now static.
	(store_symval_forwarding): Rename local to avoid shadowing.
	(Fmake_variable_buffer_local, Fmake_local_variable):
	Mark variables as initialized.
	(do_blv_forwarding, do_symval_forwarding): Remove; unused.

	* alloc.c (check_cons_list): Do not define unless GC_CHECK_CONS_LIST.
	(Fmake_vector, Fvector, Fmake_byte_code, Fgarbage_collect):
	Rename locals to avoid shadowing.
	(mark_stack): Move local variables into the #ifdef region where
	they're used.
	(BLOCK_INPUT_ALLOC, UNBLOCK_INPUT_ALLOC): Define only if
	! defined SYSTEM_MALLOC && ! defined SYNC_INPUT, as they are not
	needed otherwise.
	(CHECK_ALLOCATED): Define only if GC_CHECK_MARKED_OBJECTS.
	(GC_STRING_CHARS): Remove; not used.
	(Fmemory_limit): Cast sbrk's returned value to char *.

	* lisp.h (check_cons_list): Declare if GC_CHECK_CONS_LIST; this
	avoids undefined behavior in theory.

	* regex.c (IF_LINT): Add defn, for benefit of ../lib-src.

	Use functions, not macros, for up- and down-casing (Bug#8254).
	* buffer.h (DOWNCASE_TABLE, UPCASE_TABLE, DOWNCASE, UPPERCASEP):
	(NOCASEP, LOWERCASEP, UPCASE, UPCASE1): Remove.  All callers changed
	to use the following functions instead of these macros.
	(downcase): Adjust to lack of DOWNCASE_TABLE.  Return int, not
	EMACS_INT, since callers assume the returned value fits in int.
	(upcase1): Likewise, for UPCASE_TABLE.
	(uppercasep, lowercasep, upcase): New static inline functions.
	* editfns.c (Fchar_equal): Remove no-longer-needed workaround for
	the race-condition problem in the old DOWNCASE.

	* regex.c (CHARSET_LOOKUP_RANGE_TABLE_RAW, POP_FAILURE_REG_OR_COUNT):
	Rename locals to avoid shadowing.
	(regex_compile, re_match_2_internal): Move locals to avoid shadowing.
	(regex_compile, re_search_2, re_match_2_internal):
	Remove unused local vars.
	(FREE_VAR): Rewrite so as not to use empty "else",
	which gcc can warn about.
	(regex_compile, re_match_2_internal): Mark locals as initialized.
	(RETALLOC_IF): Define only if needed.
	(WORDCHAR_P): Likewise.  This one is never needed, but is used
	only in a comment talking about a compiler bug, so put inside
	the #if 0 of that comment.
	(CHARSET_LOOKUP_BITMAP, FAIL_STACK_FULL, RESET_FAIL_STACK):
	(PUSH_FAILURE_ELT, BUF_PUSH_3, STOP_ADDR_VSTRING):
	Remove; unused.

	* search.c (boyer_moore): Rename locals to avoid shadowing.
	* character.h (FETCH_STRING_CHAR_AS_MULTIBYTE_ADVANCE):
	(PREV_CHAR_BOUNDARY): Likewise.

	* search.c (simple_search): Remove unused var.

	* dired.c (compile_pattern): Move decl from here ...
	* lisp.h: ... to here, so that it can be checked.
	(struct re_registers): New forward decl.

	* character.h (INC_POS, DEC_POS): Rename locals to avoid shadowing.

	* indent.c (MULTIBYTE_BYTES_WIDTH): New args bytes, width.
	All uses changed.
	(MULTIBYTE_BYTES_WIDTH, scan_for_column, compute_motion):
	Rename locals to avoid shadowing.
	(Fvertical_motion): Mark locals as initialized.

	* casefiddle.c (casify_object, casify_region): Now static.
	(casify_region): Mark local as initialized.

	* cmds.c (internal_self_insert): Rename local to avoid shadowing.

	* lisp.h (GCPRO2_VAR, GCPRO3_VAR, GCPRO4_VAR, GCPRO5_VAR, GCPRO6_VAR):
	New macros, so that the caller can use some names other than
	gcpro1, gcpro2, etc.
	(GCPRO2, GCPRO3, GCPRO4, GCPRO5, GCPRO6): Reimplement in terms
	of the new macros.
	(GCPRO1_VAR, UNGCPRO_VAR): Change the meaning of the second
	argument, for consistency with GCPRO2_VAR, etc: it is now the
	prefix of the variable, not the variable itself.  All uses
	changed.
	* dired.c (directory_files_internal, file_name_completion):
	Rename locals to avoid shadowing.

	Fix a race condition diagnosed by gcc -Wsequence-point (Bug#8254).
	An expression of the form (DOWNCASE (x) == DOWNCASE (y)), found in
	dired.c's scmp function, had undefined behavior.
	* lisp.h (DOWNCASE_TABLE, UPCASE_TABLE, DOWNCASE, UPPERCASEP):
	(NOCASEP, LOWERCASEP, UPCASE, UPCASE1): Move from here ...
	* buffer.h: ... to here, because these macros use current_buffer,
	and the new implementation with inline functions needs to have
	current_buffer in scope now, rather than later when the macros
	are used.
	(downcase, upcase1): New static inline functions.
	(DOWNCASE, UPCASE1): Reimplement using these functions.
	This avoids undefined behavior in expressions like
	DOWNCASE (x) == DOWNCASE (y), which previously suffered
	from race conditions in accessing the global variables
	case_temp1 and case_temp2.
	* casetab.c (case_temp1, case_temp2): Remove; no longer needed.
	* lisp.h (case_temp1, case_temp2): Remove their decls.
	* character.h (ASCII_CHAR_P): Move from here ...
	* lisp.h: ... to here, so that the inline functions mentioned
	above can use them.

	* dired.c (directory_files_internal_unwind): Now static.

	* fileio.c (file_name_as_directory, directory_file_name):
	(barf_or_query_if_file_exists, auto_save_error, auto_save_1):
	Now static.
	(file_name_as_directory): Use const pointers when appropriate.
	(Fexpand_file_name): Likewise.  In particular, newdir might
	point at constant storage, so make it a const pointer.
	(Fmake_directory_internal, Fread_file_name): Remove unused vars.
	(Ffile_selinux_context, Fset_file_selinux_context): Fix pointer
	signedness issues.
	(Fset_file_times, Finsert_file_contents, auto_save_error):
	Rename locals to avoid shadowing.

	* minibuf.c (choose_minibuf_frame_1): Now static.
	(Ftry_completion, Fall_completions): Rename or remove locals
	to avoid shadowing.

	* marker.c (bytepos_to_charpos): Remove; unused.

	* lisp.h (verify_bytepos, count_markers): New decls,
	so that gcc does not warn that these functions aren't declared.

	* insdel.c (check_markers, make_gap_larger, make_gap_smaller):
	(reset_var_on_error, Fcombine_after_change_execute_1): Now static.
	(CHECK_MARKERS): Redo to avoid gcc -Wempty-body diagnostic.
	(copy_text): Remove unused local var.

	* filelock.c (within_one_second): Now static.
	(lock_file_1): Rename local to avoid shadowing.

	* buffer.c (fix_overlays_before): Mark locals as initialized.
	(fix_start_end_in_overlays): Likewise.  This function should be
	simplified by using pointers-to-pointers, but that's a different
	matter.
	(switch_to_buffer_1): Now static.
	(Fkill_buffer, record_buffer, Fbury_buffer, Fset_buffer_multibyte):
	(report_overlay_modification): Rename locals to avoid shadowing.

	* sysdep.c (system_process_attributes): Rename vars to avoid shadowing.
	Fix pointer signedness issue.
	(sys_subshell): Mark local as volatile if checking for lint,
	to suppress a gcc -Wclobbered warning that does not seem to be right.
	(MAXPATHLEN): Define only if needed.

	* process.c (serial_open, serial_configure): Move decls from here ...
	* systty.h: ... to here, so that they can be checked.

	* fns.c (get_random, seed_random): Move extern decls from here ...
	* lisp.h: ... to here, so that they can be checked.

	* sysdep.c (reset_io): Now static.
	(wait_for_termination_signal): Remove; unused.

	* keymap.c (keymap_parent, keymap_memberp, map_keymap_internal):
	(copy_keymap_item, append_key, push_text_char_description):
	Now static.
	(Fwhere_is_internal): Don't test CONSP (sequences) unnecessarily.
	(DENSE_TABLE_SIZE): Remove; unused.
	(get_keymap, access_keymap, Fdefine_key, Fwhere_is_internal):
	(describe_map_tree):
	Rename locals to avoid shadowing.

	* keyboard.c: Declare functions static if they are not used elsewhere.
	(echo_char, echo_dash, cmd_error, top_level_2):
	(poll_for_input, handle_async_input): Now static.
	(read_char, kbd_buffer_get_event, make_lispy_position):
	(make_lispy_event, make_lispy_movement, apply_modifiers):
	(decode_keyboard_code, tty_read_avail_input, menu_bar_items):
	(parse_tool_bar_item, read_key_sequence, Fread_key_sequence):
	(Fread_key_sequence_vector): Rename locals to avoid shadowing.
	(read_key_sequence, read_char): Mark locals as initialized.
	(Fexit_recursive_edit, Fabort_recursive_edit): Mark with NO_RETURN.

	* keyboard.h (make_ctrl_char): New decl.
	(mark_kboards): Move decl here ...
	* alloc.c (mark_kboards): ... from here.

	* lisp.h (force_auto_save_soon): New decl.

	* emacs.c (init_cmdargs): Rename local to avoid shadowing.
	(DEFINE_DUMMY_FUNCTION): New macro.
	(__do_global_ctors, __do_global_ctors_aux, __do_global_dtors, __main):
	Use it.
	(main): Add casts to avoid warnings
	if GCC considers string literals to be constants.

	* lisp.h (fatal_error_signal): Add decl, since it's exported.

	* dbusbind.c: Pointer signedness fixes.
	(xd_signature, xd_append_arg, xd_initialize):
	(Fdbus_call_method, Fdbus_call_method_asynchronously):
	(Fdbus_method_return_internal, Fdbus_method_error_internal):
	(Fdbus_send_signal, xd_read_message_1, Fdbus_register_service):
	(Fdbus_register_signal): Use SSDATA when the context wants char *.

	* dbusbind.c (Fdbus_init_bus): Add cast to avoid warning
	if GCC considers string literals to be constants.
	(Fdbus_register_service, Fdbus_register_method): Remove unused vars.

2011-03-16  Stefan Monnier  <monnier@iro.umontreal.ca>

	* print.c (PRINT_CIRCLE_CANDIDATE_P): New macro.
	(print_preprocess, print_object): New macro to fix last change.

	* print.c (print_preprocess): Don't forget font objects.

2011-03-16  Juanma Barranquero  <lekktu@gmail.com>

	* emacs.c (USAGE3): Doc fixes.

2011-03-15  Andreas Schwab  <schwab@linux-m68k.org>

	* coding.c (detect_coding_iso_2022): Reorganize code to clarify
	structure.

2011-03-14  Juanma Barranquero  <lekktu@gmail.com>

	* lisp.h (VWindow_system, Qfile_name_history):
	* keyboard.h (lispy_function_keys) [WINDOWSNT]:
	* w32term.h (w32_system_caret_hwnd, w32_system_caret_height)
	(w32_system_caret_x, w32_system_caret_y): Declare extern.

	* w32select.c: Don't #include "keyboard.h".
	(run_protected): Add extern declaration for waiting_for_input.

	* w32.c (Qlocal, noninteractive1, inhibit_window_system):
	* w32console.c (detect_input_pending, read_input_pending)
	(encode_terminal_code):
	* w32fns.c (quit_char, lispy_function_keys, Qtooltip)
	(w32_system_caret_hwnd, w32_system_caret_height, w32_system_caret_x)
	(w32_system_caret_y, Qfile_name_history):
	* w32font.c (w32font_driver, QCantialias, QCotf, QClang):
	* w32inevt.c (reinvoke_input_signal, lispy_function_keys):
	* w32menu.c (Qmenu_bar, QCtoggle, QCradio, Qoverriding_local_map)
	(Qoverriding_terminal_local_map, Qmenu_bar_update_hook):
	* w32proc.c (Qlocal, report_file_error):
	* w32term.c (Vwindow_system, updating_frame):
	* w32uniscribe.c (initialized, uniscribe_font_driver):
	Remove unneeded extern declarations.

2011-03-14  Chong Yidong  <cyd@stupidchicken.com>

	* buffer.c (Fmake_indirect_buffer): Fix incorrect assertions.

2011-03-13  Chong Yidong  <cyd@stupidchicken.com>

	* buffer.h (BUF_BEGV, BUF_BEGV_BYTE, BUF_ZV, BUF_ZV_BYTE, BUF_PT)
	(BUF_PT_BYTE): Rewrite to handle indirect buffers (Bug#8219).
	These macros can no longer be used for assignment.

	* buffer.c (Fget_buffer_create, Fmake_indirect_buffer):
	Assign struct members directly, instead of using BUF_BEGV etc.
	(record_buffer_markers, fetch_buffer_markers): New functions for
	recording and fetching special buffer markers.
	(set_buffer_internal_1, set_buffer_temp): Use them.

	* lread.c (unreadchar): Use SET_BUF_PT_BOTH.

	* insdel.c (adjust_point): Use SET_BUF_PT_BOTH.

	* intervals.c (temp_set_point_both): Use SET_BUF_PT_BOTH.
	(get_local_map): Use SET_BUF_BEGV_BOTH and SET_BUF_ZV_BOTH.

	* xdisp.c (hscroll_window_tree):
	(reconsider_clip_changes): Use PT instead of BUF_PT.

2011-03-13  Eli Zaretskii  <eliz@gnu.org>

	* makefile.w32-in ($(BLD)/editfns.$(O)): Depend on
	$(EMACS_ROOT)/lib/intprops.h.

2011-03-13  Paul Eggert  <eggert@cs.ucla.edu>

	Fix more problems found by GCC 4.5.2's static checks.

	* gtkutil.c (xg_get_pixbuf_from_pixmap): Add cast from char *
	to unsigned char * to avoid compiler diagnostic.
	(xg_free_frame_widgets): Make it clear that a local variable is
	needed only if USE_GTK_TOOLTIP.
	(gdk_window_get_screen): Make it clear that this macro is needed
	only if USE_GTK_TOOLTIP.
	(int_gtk_range_get_value): New function, which avoids a diagnostic
	from gcc -Wbad-function-cast.
	(xg_set_toolkit_scroll_bar_thumb): Use it.
	(xg_tool_bar_callback, xg_tool_item_stale_p): Rewrite to avoid
	diagnostic from gcc -Wbad-function-cast.
	(get_utf8_string, xg_get_file_with_chooser):
	Rename locals to avoid shadowing.
	(create_dialog): Move locals to avoid shadowing.

	* xgselect.c (xg_select): Remove unused var.

	* image.c (four_corners_best): Mark locals as initialized.
	(gif_load): Initialize transparent_p to zero (Bug#8238).
	Mark another local as initialized.
	(my_png_error, my_error_exit): Mark with NO_RETURN.

	* image.c (clear_image_cache): Now static.
	(DIM, HAVE_STDLIB_H_1): Remove unused macros.
	(xpm_load): Redo to avoid "discards qualifiers" gcc warning.
	(x_edge_detection): Remove unnecessary cast that
	gcc -Wbad-function-cast diagnoses.
	(gif_load): Fix pointer signedness.
	(clear_image_cache, xbm_read_bitmap_data, x_detect_edges):
	(jpeg_load, gif_load): Rename locals to avoid shadowing.

2011-03-12  Paul Eggert  <eggert@cs.ucla.edu>

	Improve quality of tests for time stamp overflow.
	For example, without this patch (encode-time 0 0 0 1 1
	1152921504606846976) returns the obviously-bogus value (-948597
	62170) on my RHEL 5.5 x86-64 host.  With the patch, it correctly
	reports time overflow.  See
	<http://lists.gnu.org/archive/html/emacs-devel/2011-03/msg00470.html>.
	* deps.mk (editfns.o): Depend on ../lib/intprops.h.
	* editfns.c: Include limits.h and intprops.h.
	(TIME_T_MIN, TIME_T_MAX): New macros.
	(time_overflow): Move earlier, to before first use.
	(hi_time, lo_time): New functions, for an accurate test for
	out-of-range times.
	(Fcurrent_time, Fget_internal_run_time, make_time): Use them.
	(Fget_internal_run_time): Don't assume time_t fits in int.
	(make_time): Use list2 instead of Fcons twice.
	(Fdecode_time): More accurate test for out-of-range times.
	(check_tm_member): New function.
	(Fencode_time): Use it, to test for out-of-range times.
	(lisp_time_argument): Don't rely on undefined left-shift and
	right-shift behavior when checking for time stamp overflow.

	* editfns.c (time_overflow): New function, refactoring common code.
	(Fformat_time_string, Fdecode_time, Fencode_time):
	(Fcurrent_time_string): Use it.

	Move 'make_time' to be next to its inverse 'lisp_time_argument'.
	* dired.c (make_time): Move to ...
	* editfns.c (make_time): ... here.
	* systime.h: Note the move.

2011-03-12  YAMAMOTO Mitsuharu  <mituharu@math.s.chiba-u.ac.jp>

	* fringe.c (update_window_fringes): Remove unused variables.

	* unexmacosx.c (copy_data_segment): Also copy __got section.
	(Bug#8223)

2011-03-12  Eli Zaretskii  <eliz@gnu.org>

	* termcap.c [MSDOS]: Include "msdos.h".
	(find_capability, tgetnum, tgetflag, tgetstr, tputs, tgetent):
	Constify `char *' arguments and their references according to
	prototypes in tparam.h.

	* deps.mk (termcap.o): Depend on tparam.h and msdos.h.

	* msdos.c (XMenuAddPane): 3rd argument is `const char *' now.
	Adapt all references accordingly.

	* msdos.h (XMenuAddPane): 3rd argument is `const char *' now.

2011-03-11  Tom Tromey  <tromey@redhat.com>

	* buffer.c (syms_of_buffer): Remove obsolete comment.

2011-03-11  Eli Zaretskii  <eliz@gnu.org>

	* termhooks.h (encode_terminal_code): Declare prototype.

	* msdos.c (encode_terminal_code): Don't declare prototype.

	* term.c (encode_terminal_code): Now external again, used by
	w32console.c and msdos.c.

	* makefile.w32-in ($(BLD)/term.$(O), ($(BLD)/tparam.$(O)):
	Depend on $(SRC)/tparam.h, see 2011-03-11T07:24:21Z!eggert@cs.ucla.edu.

2011-03-11  Paul Eggert  <eggert@cs.ucla.edu>

	Fix some minor problems found by GCC 4.5.2's static checks.

	* fringe.c (update_window_fringes): Mark locals as initialized
	(Bug#8227).
	(destroy_fringe_bitmap, init_fringe_bitmap): Now static.

	* alloc.c (mark_fringe_data): Move decl from here ...
	* lisp.h (mark_fringe_data) [HAVE_WINDOW_SYSTEM]: ... to here,
	to check its interface.
	(init_fringe_once): Do not declare unless HAVE_WINDOW_SYSTEM.

	* fontset.c (free_realized_fontset): Now static.
	(Fset_fontset_font): Rename local to avoid shadowing.
	(fontset_font): Mark local as initialized.
	(FONTSET_SPEC, FONTSET_REPERTORY, RFONT_DEF_REPERTORY): Remove; unused.

	* xrdb.c: Include "xterm.h", to check x_load_resources's interface.

	* xselect.c (x_disown_buffer_selections): Remove; not used.
	(TRACE3) [!defined TRACE_SELECTION]: Remove; not used.
	(x_own_selection, Fx_disown_selection_internal): Rename locals
	to avoid shadowing.
	(x_handle_dnd_message): Remove local to avoid shadowing.

	* lisp.h (GCPRO1_VAR, UNGCPRO_VAR): New macros,
	so that the caller can use some name other than gcpro1.
	(GCPRO1, UNGCPRO): Reimplement in terms of the new macros.
	* xfns.c (Fx_create_frame, x_create_tip_frame, Fx_show_tip):
	(Fx_backspace_delete_keys_p):
	Use them to avoid shadowing, and rename vars to avoid shadowing.
	(x_decode_color, x_set_name, x_window): Now static.
	(Fx_create_frame): Add braces to silence GCC warning.
	(Fx_file_dialog, Fx_select_font): Fix pointer signedness.
	(x_real_positions, xg_set_icon_from_xpm_data, x_create_tip_frame):
	Remove unused locals.
	(Fx_create_frame, x_create_tip_frame, Fx_show_tip):
	(Fx_backspace_delete_keys_p): Rename locals to avoid shadowing.
	Some of these renamings use the new GCPRO1_VAR and UNGCPRO_VAR
	macros.

	* xterm.h (x_mouse_leave): New decl.

	* xterm.c (x_copy_dpy_color, x_focus_on_frame, x_unfocus_frame):
	Remove unused functions.
	(x_shift_glyphs_for_insert, XTflash, XTring_bell):
	(x_calc_absolute_position): Now static.
	(XTread_socket): Don't define label "out" unless it's used.
	Don't declare local "event" unless it's used.
	(x_iconify_frame, x_free_frame_resources): Don't declare locals
	unless they are used.
	(XEMBED_VERSION, xembed_set_info): Don't define unless needed.
	(x_fatal_error_signal): Remove; not used.
	(x_draw_image_foreground, redo_mouse_highlight, XTmouse_position):
	(x_scroll_bar_report_motion, handle_one_xevent, x_draw_bar_cursor):
	(x_error_catcher, x_connection_closed, x_error_handler):
	(x_error_quitter, xembed_send_message, x_iconify_frame):
	(my_log_handler): Rename locals to avoid shadowing.
	(x_delete_glyphs, x_ins_del_lines): Mark with NO_RETURN.
	(x_connection_closed): Tell GCC not to suggest NO_RETURN.

	* xfaces.c (clear_face_cache, Fx_list_fonts, Fface_font):
	Rename or move locals to avoid shadowing.
	(tty_defined_color, merge_face_heights): Now static.
	(free_realized_faces_for_fontset): Remove; not used.
	(Fx_list_fonts): Mark variable that gcc -Wuninitialized
	does not deduce is never used uninitialized.
	(STRDUPA, LSTRDUPA, FONT_POINT_SIZE_QUANTUM): Remove; not used.
	(LFACEP): Define only if XASSERTS, as it's not needed otherwise.

	* terminal.c (store_terminal_param): Now static.

	* xmenu.c (menu_highlight_callback): Now static.
	(set_frame_menubar): Remove unused local.
	(xmenu_show): Rename parameter to avoid shadowing.
	(xmenu_show, xdialog_show, xmenu_show): Make local pointers "const"
	since they might point to immutable storage.
	(next_menubar_widget_id): Declare only if USE_X_TOOLKIT,
	since it's unused otherwise.

	* xdisp.c (produce_glyphless_glyph): Initialize lower_xoff.
	Add a FIXME, since the code still doesn't look right.  (Bug#8215)
	(Fcurrent_bidi_paragraph_direction): Simplify slightly; this
	avoids a gcc -Wuninitialized diagnostic.
	(display_line, BUILD_COMPOSITE_GLYPH_STRING, draw_glyphs):
	(note_mouse_highlight): Mark variables that gcc -Wuninitialized
	does not deduce are never used uninitialized.

	* lisp.h (IF_LINT): New macro, copied from ../lib-src/emacsclient.c.

	* xdisp.c (redisplay_window): Rename local to avoid shadowing.
	* window.c (window_loop, size_window):
	(run_window_configuration_change_hook, enlarge_window): Likewise.

	* window.c (display_buffer): Now static.
	(size_window): Mark variables that gcc -Wuninitialized
	does not deduce are never used uninitialized.
	* window.h (check_all_windows): New decl, to forestall
	gcc -Wmissing-prototypes diagnostic.
	* dispextern.h (bidi_dump_cached_states): Likewise.

	* charset.h (CHECK_CHARSET_GET_CHARSET): Rename locals to avoid
	shadowing.
	* charset.c (map_charset_for_dump, Fchar_charset): Likewise.
	Include <limits.h>.
	(Fsort_charsets): Redo min/max calculation to shorten the code a bit
	and to avoid gcc -Wuninitialized warning.
	(load_charset_map): Mark variables that gcc -Wuninitialized
	does not deduce are never used uninitialized.
	(load_charset): Abort instead of using uninitialized var (Bug#8229).

	* coding.c (coding_set_source, coding_set_destination):
	Use "else { /* comment */ }" rather than "else /* comment */;"
	for clarity, and to avoid gcc -Wempty-body warning.
	(Fdefine_coding_system_internal): Don't redeclare 'i' inside
	a block, when the outer 'i' will do.
	(decode_coding_utf_8, decode_coding_utf_16, detect_coding_emacs_mule):
	(emacs_mule_char, decode_coding_emacs_mule, detect_coding_iso_2022):
	(decode_coding_iso_2022, decode_coding_sjis, decode_coding_big5):
	(decode_coding_raw_text, decode_coding_charset, get_translation_table):
	(Fdecode_sjis_char, Fdefine_coding_system_internal):
	Rename locals to avoid shadowing.
	* character.h (FETCH_STRING_CHAR_ADVANCE): Likewise.
	* coding.c (emacs_mule_char, encode_invocation_designation):
	Now static, since they're not used elsewhere.
	(decode_coding_iso_2022): Add "default: abort ();" as a safety check.
	(decode_coding_object, encode_coding_object, detect_coding_system):
	(decode_coding_emacs_mule): Mark variables that gcc
	-Wuninitialized does not deduce are never used uninitialized.
	(detect_coding_iso_2022): Initialize a local variable that might
	be used uninitialized.  Leave a FIXME because it's not clear that
	this initialization is needed.  (Bug#8211)
	(ISO_CODE_LF, ISO_CODE_CR, CODING_ISO_FLAG_EUC_TW_SHIFT):
	(ONE_MORE_BYTE_NO_CHECK, UTF_BOM, UTF_16_INVALID_P):
	(SHIFT_OUT_OK, ENCODE_CONTROL_SEQUENCE_INTRODUCER):
	(ENCODE_DIRECTION_R2L, ENCODE_DIRECTION_L2R):
	Remove unused macros.

	* category.c (hash_get_category_set): Remove unused local var.
	(copy_category_table): Now static, since it's not used elsewhere.
	* character.c (string_count_byte8): Likewise.

	* ccl.c (CCL_WRITE_STRING, CCL_ENCODE_CHAR, Fccl_execute_on_string):
	(Fregister_code_conversion_map): Rename locals to avoid shadowing.

	* chartab.c (copy_sub_char_table): Now static, since it's not used
	elsewhere.
	(sub_char_table_ref_and_range, char_table_ref_and_range):
	Rename locals to avoid shadowing.
	(ASET_RANGE, GET_SUB_CHAR_TABLE): Remove unused macros.

	* bidi.c (bidi_check_type): Now static, since it's not used elsewhere.
	(BIDI_BOB): Remove unused macro.

	* cm.c (cmgoto): Mark variables that gcc -Wuninitialized does not
	deduce are never used uninitialized.
	* term.c (encode_terminal_code): Likewise.

	* term.c (encode_terminal_code): Now static.  Remove unused local.

	* tparam.h: New file.
	* term.c, tparam.h: Include it.
	* deps.mk (term.o, tparam.o): Depend on tparam.h.
	* term.c (tputs, tgetent, tgetflag, tgetnum, tparam, tgetstr):
	Move these decls to tparam.h, and make them agree with what
	is actually in tparam.c.  The previous trick of using incompatible
	decls in different modules does not conform to the C standard.
	All callers of tparam changed to use tparam's actual API.
	* tparam.c (tparam1, tparam, tgoto):
	Use const pointers where appropriate.

	* cm.c (calccost, cmgoto): Use const pointers where appropriate.
	* cm.h (struct cm): Likewise.
	* dispextern.h (do_line_insertion_deletion_costs): Likewise.
	* scroll.c (ins_del_costs, do_line_insertion_deletion_costs): Likewise.
	* term.c (tty_ins_del_lines, calculate_costs, struct fkey_table):
	(term_get_fkeys_1, append_glyphless_glyph, produce_glyphless_glyph):
	(turn_on_face, init_tty): Likewise.
	* termchar.h (struct tty_display_info): Likewise.

	* term.c (term_mouse_position): Rename local to avoid shadowing.

	* alloc.c (mark_ttys): Move decl from here ...
	* lisp.h (mark_ttys): ... to here, so that it's checked against defn.

2011-03-11  Andreas Schwab  <schwab@linux-m68k.org>

	* .gdbinit (pwinx, xbuffer): Fix access to buffer name.

2011-03-09  Juanma Barranquero  <lekktu@gmail.com>

	* search.c (compile_pattern_1): Remove argument regp, unused since
	revid:rms@gnu.org-19941211082627-3x1g1wyqkjmwloig.
	(compile_pattern): Don't pass it.

2011-03-08  Jan Djärv  <jan.h.d@swipnet.se>

	* xterm.h (DEFAULT_GDK_DISPLAY): New define.
	(GDK_WINDOW_XID, gtk_widget_get_preferred_size): New defines
	for ! HAVE_GTK3.
	(GTK_WIDGET_TO_X_WIN): Use GDK_WINDOW_XID.

	* xmenu.c (menu_position_func): Call gtk_widget_get_preferred_size.

	* gtkutil.c: Include gtkx.h if HAVE_GTK3.  If ! HAVE_GTK3, define
	gdk_window_get_screen, gdk_window_get_geometry,
	gdk_x11_window_lookup_for_display and GDK_KEY_g.
	(xg_set_screen): Use DEFAULT_GDK_DISPLAY.
	(xg_get_pixbuf_from_pixmap): New function.
	(xg_get_pixbuf_from_pix_and_mask): Change parameters from GdkPixmap
	to Pixmap, take frame as parameter, remove GdkColormap parameter.
	Call xg_get_pixbuf_from_pixmap instead of
	gdk_pixbuf_get_from_drawable.
	(xg_get_image_for_pixmap): Do not make GdkPixmaps, call
	xg_get_pixbuf_from_pix_and_mask with Pixmap parameters instead.
	(xg_check_special_colors): Use GtkStyleContext and its functions
	for HAVE_GTK3.
	(xg_prepare_tooltip, xg_hide_tooltip): Call gdk_window_get_screen.
	(xg_prepare_tooltip, create_dialog, menubar_map_cb)
	(xg_update_frame_menubar, xg_tool_bar_detach_callback)
	(xg_tool_bar_attach_callback, xg_update_tool_bar_sizes):
	Call gtk_widget_get_preferred_size.
	(xg_frame_resized): gdk_window_get_geometry only takes 5
	parameters.
	(xg_win_to_widget, xg_event_is_for_menubar):
	Call gdk_x11_window_lookup_for_display.
	(xg_set_widget_bg): New function.
	(delete_cb): New function.
	(xg_create_frame_widgets): Connect delete-event to delete_cb.
	Call xg_set_widget_bg.  Only set backgrund pixmap for ! HAVE_GTK3
	(xg_set_background_color): Call xg_set_widget_bg.
	(xg_set_frame_icon): Call xg_get_pixbuf_from_pix_and_mask.
	(xg_create_scroll_bar): vadj is a GtkAdjustment for HAVE_GTK3.
	Only call gtk_range_set_update_policy if ! HAVE_GTK3.
	(xg_make_tool_item): Only connect xg_tool_bar_item_expose_callback
	if ! HAVE_GTK3.
	(update_frame_tool_bar): Call gtk_widget_hide.
	(xg_initialize): Use GDK_KEY_g.

	* xsmfns.c (gdk_set_sm_client_id): Define to gdk_set_sm_client_id
	if ! HAVE_GTK3
	(x_session_initialize): Call gdk_x11_set_sm_client_id.

	* xterm.c (XFillRectangle): Use cairo routines for HAVE_GTK3.
	(x_term_init): Disable Xinput(2) with GDK_CORE_DEVICE_EVENTS.
	Load ~/emacs.d/gtkrc only for ! HAVE_GTK3.

2011-03-08  Juanma Barranquero  <lekktu@gmail.com>

	* w32xfns.c (select_palette): Check success of RealizePalette against
	GDI_ERROR, not zero.

See ChangeLog.11 for earlier changes.

;; Local Variables:
;; coding: utf-8
;; End:

  Copyright (C) 2011  Free Software Foundation, Inc.

  This file is part of GNU Emacs.

  GNU Emacs is free software: you can redistribute it and/or modify
  it under the terms of the GNU General Public License as published by
  the Free Software Foundation, either version 3 of the License, or
  (at your option) any later version.

  GNU Emacs is distributed in the hope that it will be useful,
  but WITHOUT ANY WARRANTY; without even the implied warranty of
  MERCHANTABILITY or FITNESS FOR A PARTICULAR PURPOSE.  See the
  GNU General Public License for more details.

  You should have received a copy of the GNU General Public License
  along with GNU Emacs.  If not, see <http://www.gnu.org/licenses/>.<|MERGE_RESOLUTION|>--- conflicted
+++ resolved
@@ -1,4 +1,3 @@
-<<<<<<< HEAD
 2011-07-09  Paul Eggert  <eggert@cs.ucla.edu>
 
 	* image.c: Integer signedness and overflow and related fixes.
@@ -28,8 +27,6 @@
 	(tiff_load): Omit no-longer-needed casts.
 	(Fimagemagick_types): Don't assume size fits into 'int'.
 
-2011-07-08  Paul Eggert  <eggert@cs.ucla.edu>
-
 	Improve hashing quality when configured --with-wide-int.
 	* fns.c (hash_string): New function, taken from sxhash_string.
 	Do not discard information about ASCII character case; this
@@ -39,8 +36,6 @@
 	* lread.c (hash_string): Remove, since we now use fns.c's version.
 	The fns.c version returns a wider integer if --with-wide-int is
 	specified, so this should help the quality of the hashing a bit.
-
-2011-07-07  Paul Eggert  <eggert@cs.ucla.edu>
 
 	* emacs.c: Integer overflow minor fix.
 	(heap_bss_diff): Now uprintmax_t, not unsigned long.  All used changed.
@@ -144,8 +139,6 @@
 	(STDC_HEADERS): Remove obsolete defines.
 	* sysdep.c: Include limits.h unconditionally.
 
-2011-07-06  Paul Eggert  <eggert@cs.ucla.edu>
-
 	Assume support for memcmp, memcpy, memmove, memset.
 	* lisp.h, sysdep.c (memcmp, memcpy, memmove, memset):
 	* regex.c (memcmp, memcpy):
@@ -157,7 +150,7 @@
 	* lisp.h (struct vectorlike_header, struct Lisp_Subr):  Signed sizes.
 	Use EMACS_INT, not EMACS_UINT, for sizes.  The code works equally
 	well either way, and we prefer signed to unsigned.
-=======
+
 2011-07-08  Paul Eggert  <eggert@cs.ucla.edu>
 
 	Use pthread_sigmask, not sigprocmask (Bug#9010).
@@ -311,7 +304,6 @@
 
 	* m/iris4d.h: Remove file, move contents ...
 	* s/irix6-5.h: ... here.
->>>>>>> 2d43b8c9
 
 2011-07-06  Paul Eggert  <eggert@cs.ucla.edu>
 
