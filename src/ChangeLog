--- conflicted
+++ resolved
@@ -1,4 +1,3 @@
-<<<<<<< HEAD
 2011-05-04  Paul Eggert  <eggert@cs.ucla.edu>
 
 	Arithmetic overflows now return float rather than wrapping around.
@@ -108,13 +107,12 @@
 	* eval.c (Fautoload): Don't double-shift a pointer.
 
 	* fns.c (Frandom): Let EMACS_UINT be wider than unsigned long.
-=======
+
 2011-05-04  Teodor Zlatanov  <tzz@lifelogs.com>
 
 	* gnutls.c (Fgnutls_boot): Support :keylist and :crlfiles options
 	instead of :keyfiles.  Give GnuTLS the keylist and the CRL lists
 	as passed in.
->>>>>>> f330b642
 
 2011-05-03  Jan Djärv  <jan.h.d@swipnet.se>
 
