--- conflicted
+++ resolved
@@ -1,13 +1,11 @@
-<<<<<<< HEAD
 2007-10-20  Edward O'Connor <hober0@gmail.com>  (tiny change)
 
 	* quail/latin-ltx.el ("\\qed"): Add this rule.
-=======
+
 2007-10-24  Juanma Barranquero  <lekktu@gmail.com>
 
 	* quail/indian.el (quail-indian-update-preceding-char):
 	Don't mark the variable as frame-local; it wasn't used as such.
->>>>>>> b6ff295c
 
 2007-07-25  Glenn Morris  <rgm@gnu.org>
 
