/* Binary mode I/O.
<<<<<<< HEAD
   Copyright (C) 2001, 2003, 2005, 2008-2015 Free Software Foundation, Inc.
=======
   Copyright (C) 2001, 2003, 2005, 2008-2015 Free Software Foundation,
   Inc.
>>>>>>> a012c7bb

   This program is free software: you can redistribute it and/or modify
   it under the terms of the GNU General Public License as published by
   the Free Software Foundation; either version 3 of the License, or
   (at your option) any later version.

   This program is distributed in the hope that it will be useful,
   but WITHOUT ANY WARRANTY; without even the implied warranty of
   MERCHANTABILITY or FITNESS FOR A PARTICULAR PURPOSE.  See the
   GNU General Public License for more details.

   You should have received a copy of the GNU General Public License
   along with this program.  If not, see <http://www.gnu.org/licenses/>.  */

#ifndef _BINARY_H
#define _BINARY_H

/* For systems that distinguish between text and binary I/O.
   O_BINARY is guaranteed by the gnulib <fcntl.h>. */
#include <fcntl.h>

/* The MSVC7 <stdio.h> doesn't like to be included after '#define fileno ...',
   so we include it here first.  */
#include <stdio.h>

#ifndef _GL_INLINE_HEADER_BEGIN
 #error "Please include config.h first."
#endif
_GL_INLINE_HEADER_BEGIN
#ifndef BINARY_IO_INLINE
# define BINARY_IO_INLINE _GL_INLINE
#endif

/* set_binary_mode (fd, mode)
   sets the binary/text I/O mode of file descriptor fd to the given mode
   (must be O_BINARY or O_TEXT) and returns the previous mode.  */
#if O_BINARY
# if defined __EMX__ || defined __DJGPP__ || defined __CYGWIN__
#  include <io.h> /* declares setmode() */
#  define set_binary_mode setmode
# else
#  define set_binary_mode _setmode
#  undef fileno
#  define fileno _fileno
# endif
#else
  /* On reasonable systems, binary I/O is the only choice.  */
  /* Use a function rather than a macro, to avoid gcc warnings
     "warning: statement with no effect".  */
BINARY_IO_INLINE int
set_binary_mode (int fd, int mode)
{
  (void) fd;
  (void) mode;
  return O_BINARY;
}
#endif

/* SET_BINARY (fd);
   changes the file descriptor fd to perform binary I/O.  */
#ifdef __DJGPP__
# include <unistd.h> /* declares isatty() */
  /* Avoid putting stdin/stdout in binary mode if it is connected to
     the console, because that would make it impossible for the user
     to interrupt the program through Ctrl-C or Ctrl-Break.  */
# define SET_BINARY(fd) ((void) (!isatty (fd) ? (set_binary_mode (fd, O_BINARY), 0) : 0))
#else
# define SET_BINARY(fd) ((void) set_binary_mode (fd, O_BINARY))
#endif

_GL_INLINE_HEADER_END

#endif /* _BINARY_H */<|MERGE_RESOLUTION|>--- conflicted
+++ resolved
@@ -1,10 +1,6 @@
 /* Binary mode I/O.
-<<<<<<< HEAD
-   Copyright (C) 2001, 2003, 2005, 2008-2015 Free Software Foundation, Inc.
-=======
    Copyright (C) 2001, 2003, 2005, 2008-2015 Free Software Foundation,
    Inc.
->>>>>>> a012c7bb
 
    This program is free software: you can redistribute it and/or modify
    it under the terms of the GNU General Public License as published by
