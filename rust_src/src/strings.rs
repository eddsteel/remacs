use std::os::raw::c_char;
use std::ptr;

extern crate libc;

use lisp::{LispObject, LispSubr, Qnil, SBYTES, SSDATA, STRING_MULTIBYTE, STRINGP};
use lists::{NILP};

<<<<<<< HEAD
=======
extern "C" {
    static Qt: LispObject;
    fn make_unibyte_string(s: *const libc::c_char, length: libc::ptrdiff_t) -> LispObject;
    fn base64_encode_1(from: *const libc::c_char, to: *mut libc::c_char, length: libc::ptrdiff_t,
                       line_break: bool, multibyte: bool) -> libc::ptrdiff_t;
    fn error(m: *const u8, ...);
}

static MIME_LINE_LENGTH: isize = 76;

>>>>>>> b049fa49
fn Fstringp(object: LispObject) -> LispObject {
    if STRINGP(object) { LispObject::constant_t() } else { Qnil }
}

defun!("stringp", Fstringp, Sstringp, 1, 1, ptr::null(), "Return t if OBJECT is a string.

(fn OBJECT)");

fn Feq (firstObject: LispObject, secondObject: LispObject) -> LispObject {
    if firstObject == secondObject {
        LispObject::constant_t()
    } else {
        Qnil
    }
}

defun!("eq", Feq, Seq, 2, 2, ptr::null(), "Return t if the two args are the same Lisp object.

(fn OBJECT OBJECT)");

fn Fnull(object: LispObject) -> LispObject {
    if object == Qnil {
        LispObject::constant_t()
    } else {
        Qnil
    }
}

defun!("null", Fnull, Snull, 1, 1, ptr::null(), "Return t if OBJECT is nil, and return nil otherwise.

(fn OBJECT)");


fn Fbase64_encode_string (string: LispObject, noLineBreak: LispObject) -> LispObject {
    debug_assert!(STRINGP(string));

    // We need to allocate enough room for the encoded text
    // We will need 33 1/3% more space, plus a newline every 76 characters(MIME_LINE_LENGTH)
    // and then round up
    let length = SBYTES(string);
    let mut allength: libc::ptrdiff_t = length + length / 3 + 1;
    allength += allength / MIME_LINE_LENGTH + 1 + 6;

    // This function uses SAFE_ALLOCA in the c layer, however I cannot find an equivalent
    // for rust. Instead, we will use a Vec to store the temporary char buffer.
    let mut buffer: Vec<libc::c_char> = Vec::with_capacity(allength as usize);
    unsafe {
        let encoded = buffer.as_mut_ptr();
        let encodedLength = base64_encode_1(SSDATA(string), encoded, length,
                                            NILP(noLineBreak), STRING_MULTIBYTE(string));

        if encodedLength > allength {
            panic!("base64 encoded length is larger then allocated buffer");
        }

        if encodedLength < 0 {
            error("Multibyte character in data for base64 encoding\0".as_ptr());
        }
        
        make_unibyte_string(encoded, encodedLength)
    }
}

defun!("base64-encode-string", Fbase64_encode_string, Sbase64_encode_string, 1, 2, ptr::null(),
       "Base64-encode STRING and return the result.
       Optional second argument NO-LINE-BREAK means do not break long lines
       into shorter lines.

(fn STRING &optional NO-LINE-BREAK)");<|MERGE_RESOLUTION|>--- conflicted
+++ resolved
@@ -6,10 +6,7 @@
 use lisp::{LispObject, LispSubr, Qnil, SBYTES, SSDATA, STRING_MULTIBYTE, STRINGP};
 use lists::{NILP};
 
-<<<<<<< HEAD
-=======
 extern "C" {
-    static Qt: LispObject;
     fn make_unibyte_string(s: *const libc::c_char, length: libc::ptrdiff_t) -> LispObject;
     fn base64_encode_1(from: *const libc::c_char, to: *mut libc::c_char, length: libc::ptrdiff_t,
                        line_break: bool, multibyte: bool) -> libc::ptrdiff_t;
@@ -18,7 +15,6 @@
 
 static MIME_LINE_LENGTH: isize = 76;
 
->>>>>>> b049fa49
 fn Fstringp(object: LispObject) -> LispObject {
     if STRINGP(object) { LispObject::constant_t() } else { Qnil }
 }
