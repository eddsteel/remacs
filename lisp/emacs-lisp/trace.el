--- conflicted
+++ resolved
@@ -266,20 +266,11 @@
 trace advice for FUNCTION and activates it together with any other advice
 there might be!!  The trace BUFFER will popup whenever FUNCTION is called.
 Do not use this to trace functions that switch buffers or do any other
-<<<<<<< HEAD
-display oriented stuff, use `trace-function-background' instead."
+display oriented stuff, use `trace-function-background' instead.
+
+To untrace a function, use `untrace-function' or `untrace-all'."
   (interactive (trace--read-args "Trace function: "))
   (trace-function-internal function buffer nil context))
-=======
-display oriented stuff, use `trace-function-background' instead.
-
-To untrace a function, use `untrace-function' or `untrace-all'."
-  (interactive
-   (list
-    (intern (completing-read "Trace function: " obarray 'fboundp t))
-    (read-buffer "Output to buffer: " trace-buffer)))
-  (trace-function-internal function buffer nil))
->>>>>>> ebb965fc
 
 ;;;###autoload
 (defun trace-function-background (function &optional buffer context)
@@ -291,24 +282,14 @@
 The trace output goes to BUFFER quietly, without changing
 the window or buffer configuration.
 
-<<<<<<< HEAD
-BUFFER defaults to `trace-buffer'."
+BUFFER defaults to `trace-buffer'.
+
+To untrace a function, use `untrace-function' or `untrace-all'."
   (interactive (trace--read-args "Trace function in background: "))
   (trace-function-internal function buffer t context))
 
 ;;;###autoload
 (defalias 'trace-function 'trace-function-foreground)
-=======
-BUFFER defaults to `trace-buffer'.
-
-To untrace a function, use `untrace-function' or `untrace-all'."
-  (interactive
-   (list
-    (intern
-     (completing-read "Trace function in background: " obarray 'fboundp t))
-    (read-buffer "Output to buffer: " trace-buffer)))
-  (trace-function-internal function buffer t))
->>>>>>> ebb965fc
 
 (defun untrace-function (function)
   "Untraces FUNCTION and possibly activates all remaining advice.
